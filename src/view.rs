#![recursion_limit = "1024"]
use std::num::NonZeroU32;
use std::ops::Deref;
use stdweb::traits::IEvent;
use stdweb::unstable::TryFrom;
<<<<<<< HEAD
use stdweb::web::{HtmlElement, IHtmlElement};
use yew::events::{ClickEvent, IKeyboardEvent, IMouseEvent, KeyPressEvent};
use yew::prelude::*;
use yew::services::reader::File;
use yew::{html, ChangeData, Html, InputData};

use yew::virtual_dom::{VList};
use crate::coordinate::Coordinate;
use crate::grammar::{Grammar, Interactive, Kind, Lookup};
use crate::model::{Action, Model, ResizeMsg, SideMenu};
=======
use stdweb::web::{html_element::InputElement, HtmlElement, IHtmlElement};
// use web_sys::HtmlInputElement as InputElement;
use yew::events::{ClickEvent, IKeyboardEvent, IMouseEvent, KeyPressEvent};
use yew::prelude::*;
use yew::services::reader::File;
use yew::virtual_dom::VList;
use yew::{html, ChangeData, Html, InputData};

use crate::coordinate::Coordinate;
use crate::grammar::{Grammar, Interactive, Kind, Lookup};
use crate::model::{Action, CursorType, Model, ResizeMsg, SelectMsg, SideMenu};
>>>>>>> 1934e1eb
use crate::style::get_style;
use crate::util::non_zero_u32_tuple;

pub fn view_side_nav(m: &Model) -> Html {
    let mut side_menu_nodes = VList::new();
    let mut side_menu_section = html! { <></> };
    for (index, side_menu) in m.side_menus.iter().enumerate() {
        if Some(index as i32) == m.open_side_menu {
            side_menu_nodes.add_child(html! {
                <button class="active-menu" onclick=m.link.callback(|e| Action::SetActiveMenu(None))>
                    <img src={side_menu.icon_path.clone()} 
                         width="40px" alt={side_menu.name.clone()}>
                    </img>
                </button>
            });

            side_menu_section = view_side_menu(m, side_menu);
        } else {
            side_menu_nodes.add_child(html! {
                <button onclick=m.link.callback(move |e| Action::SetActiveMenu(Some(index as i32)))>
                    <img
                        src={side_menu.icon_path.clone()}
                        width="40px" alt={side_menu.name.clone()}>
                    </img>
                </button>
            });
        }
    }

    html! {
        <div class="sidenav">
            { side_menu_nodes }

            { side_menu_section }
        </div>
    }
}

pub fn view_side_menu(m: &Model, side_menu: &SideMenu) -> Html {
    match side_menu.name.deref() {
        "Home" => {
            html! {
                <div class="side-menu-section">
                    {"THIS IS Home MENU"}
                </div>
            }
        }
        "File Explorer" => {
            html! {
                <div class="side-menu-section">
                    <h1>
                        {"File Explorer"}
                    </h1>

                    <h3>{"load session"}</h3>
                    <br></br>
                    <input type="file" onchange=m.link.callback(|value| {
                        if let ChangeData::Files(files) = value {
                            if files.len() >= 1 {
                                if let Some(file) = files.iter().nth(0) {
                                    return Action::ReadSession(file);
                                }
                            } else {
                                return Action::Alert("Could not load file".to_string());
                            }
                        }
                        Action::Noop
                    })>
                    </input>
                    <h3>{"save session"}</h3>
                    <br></br>
                    <input type="text" value=m.get_session().title onchange=m.link.callback(|v| {
                        if let ChangeData::Value(s) = v {
                            return Action::SetSessionTitle(s);
                        }
                        Action::Noop
                    })>

                    </input>
                    <input type="button" value="Save" onclick=m.link.callback(|_| Action::SaveSession())>
                    </input>
                </div>
            }
        }
        "Settings" => {
            html! {
                <div class="side-menu-section">
                    <h1>
                        {"Settings"}
                    </h1>

                    <h3>{"load driver"}</h3>
                    <br></br>
                    // drivers will be represented as directories, so we use "webkitdirectory"
                    // (which isn't standard, but supported in chrome) to get an array of files in
                    // the dirctory
                    // https://developer.mozilla.org/en-US/docs/Web/API/HTMLInputElement/webkitdirectory
                    <input
                        type="file"
                        webkitdirectory=""
                        onchange=m.link.callback(|value| {
                        if let ChangeData::Files(files) = value {
                            // `files` will be a flat list with each file's "webkitRelativePath",
                            // being a full path starting with the directory name.
                            // ReadDriverFiles will load the .js file with the same name as the
                            // directory, and upload the rest of the files to be served by electron
                            let files_list : Vec<File> = files.into_iter().collect();
                            if files_list.len() >= 1 {
                                return Action::ReadDriverFiles(files_list);
                            } else {
                                return Action::Alert("Could not load Driver".to_string());
                            }
                        }
                        Action::Noop
                    })>
                    </input>
                </div>
            }
        }
        "Info" => {
            html! {
                <div class="side-menu-section">
                    {"THIS IS info MENU"}
                </div>
            }
        }

        _ => html! {<> </>},
    }
}

pub fn view_menu_bar(m: &Model) -> Html {
    let active_cell = m.active_cell.clone();
    let (default_row, default_col) = {
        let (r, c) = m.default_nested_row_cols.clone();
        (r.get(), c.get())
    };
    // SPECIAL MENU BAR ITEMS
    let nest_grid_button = html! {
        /* the "Nest Grid" button is special because
         * it contains fields for the variable size of the button
         */
        <button class="menu-bar-button" onclick=m.link.callback(move |_| {
            if let Some(current) = &active_cell {
                Action::AddNestedGrid(current.clone(), (default_row, default_col))
            } else { Action::Noop }
        })>
            { "Nest Grid  " }
            <input
                class="active-cell-indicator"
                placeholder="Row"
                size="3"
                oninput=m.link.callback(move |e: InputData| {
                    if let Ok (row) = e.value.parse::<i32>() {
                        Action::ChangeDefaultNestedGrid(non_zero_u32_tuple(((row as u32), default_col)))
                    } else {
                        Action::Noop
                    }
                })
                onclick=m.link.callback(|e: ClickEvent| { e.prevent_default(); Action::Noop })
                value={default_row}>
            </input>
            <input
                class="active-cell-indicator"
                placeholder="Col"
                size="3"
                onchange=m.link.callback(move |e: ChangeData| {
                    if let ChangeData::Value(value) = e {
                        if let Ok (col) = value.parse::<i32>() {
                            return Action::ChangeDefaultNestedGrid(
                                non_zero_u32_tuple((default_row, (col as u32)))
                            );
                        }
                    }
                    Action::Noop
                })
                onclick=m.link.callback(|e: ClickEvent| { e.prevent_default(); Action::Noop })
                value={default_col}>
            </input>
        </button>
    };

    let add_definition_button = {
        let (can_add_definition, default_name, callback) = match (
            m.first_select_cell.clone(),
            m.last_select_cell.clone(),
        ) {
            // definitions can occur when a range of coordinates are selected where:
            // - the first (top-leftmost) and last (bottom-rightmost) selected cells have the same parent
            // - the first selected cell is the first (top-leftmost) child of the parent
            // - the last selected cell is the last (bottom-rightmost) child of the parent
            // cell, which should be a Kind::Grid grammar
            (Some(first), Some(last)) if first.parent() == last.parent() => {
                if let Some((Kind::Grid(sub_coords))) = 
                        /* get the coordinate of the parent, lookup the grammar, then get the grammar.kind */
                        first
                        .parent()
                        .and_then(|c| m.get_session().grammars.get(&c))
                        .map(|g| (g.kind.clone()))
                    {
                        use std::cmp::Ordering;
                        let mut sc = sub_coords.clone();
                        sc.sort_by(|(a_row, a_col), (b_row, b_col)| {
                            if a_row > b_row {
                                Ordering::Greater
                            } else if a_row < b_row {
                                Ordering::Less
                            } else {
                                if a_col > b_col {
                                    Ordering::Greater
                                } else if a_col < b_col {
                                    Ordering::Less
                                } else {
                                    Ordering::Equal
                                }
                            }
                        });
                        let first_sc = sc.first().expect(
                            "add_definition_button: expect selection parent sub_coords.len > 1",
                        );
                        let last_sc = sc.last().expect(
                            "add_definition_button: expect selection parent sub_coords.len > 1",
                        );
                        let defn_name = if m.default_definition_name == "" {
                            first.parent().unwrap().to_string().replace("-", "_")
                        } else {
                            m.default_definition_name.clone()
                        };
                        (
                            // can add definition?
                            *first_sc == first.row_col() &&
                            *last_sc == last.row_col(),
                            // definition name
                            defn_name.clone(),
                            // callback
                            m.link.callback(move |_| {
                                Action::AddDefinition(first.parent().unwrap(), defn_name.clone())
                            }),
                        )
                    } else {
                        (false, "".to_string(), m.link.callback(|_| Action::Noop))
                    }
            }
            _ => (false, "".to_string(), m.link.callback(|_| Action::Noop)),
        };
        /*
        let suggestions: Vec<_> = m
            .meta_suggestions
            .iter()
            .map(|(name, suggestion_coord)| {
                html! {
                    <option value={ name } onclick=m.link.callback(|e: ClickEvent| {
                        Action::SetCurrentParentGrammar(suggestion_coord.clone())
                    })>
                    </option>
                }
            })
            .collect();
        */

        html! {
            <button class="menu-bar-button" disabled={ !can_add_definition } onclick=callback>
                { "Add Definition  " }
                <input
                    class="active-cell-indicator"
                    placeholder="Name"
                    size="10"
                    disabled={ !can_add_definition }
                    onchange=m.link.callback(move |e: ChangeData| {
                        if let ChangeData::Value(value) = e {
                            return Action::SetCurrentDefinitionName(value);
                        }
                        Action::Noop
                    })
                    onclick=m.link.callback(|e: ClickEvent| { e.prevent_default(); Action::Noop })
                    value={"".to_string()}>
                </input>
                /*
                <div>
                    <input
                        class="active-cell-indicator"
                        placeholder="Parent Name"
                        size="10"
                        disabled={ !can_add_definition }
                        onchange=m.link.callback(move |e: ChangeData| {
                            if let ChangeData::Value(value) = e {
                                return Action::SetCurrentDefinitionName(value);
                            }
                            Action::Noop
                        })
                        onclick=m.link.callback(|e: ClickEvent| { e.prevent_default(); Action::Noop })
                        value={parent_defn}>
                    </input>
                    { VList::new_with_children(suggestions) }
                </div>
                */
            </button>
        }
    };
    // ALL MENU BAR ITEMS
    html! {
        <div class="menu-bar horizontal-bar">
            <input
                class="active-cell-indicator"
                disabled=true
                // TODO: clicking on this should highlight
                // the active cell
                value={
                    match (m.active_cell.clone(), m.first_select_cell.clone(), m.last_select_cell.clone()) {
                        (_, Some(first_cell), Some(last_cell)) =>
                            format!{"{}:{}", first_cell.to_string(), last_cell.to_string()},
                        (Some(cell), _, _) => cell.to_string(),
                        _ => "".to_string(),
                    }
                }>
            </input>
<<<<<<< HEAD
            <button class="menu-bar-button" onclick=m.link.callback(|_| Action::SaveSession()) >
=======
            <button id="SaveSession" class="menu-bar-button" onclick=m.link.callback(|_| Action::SaveSession()) >
>>>>>>> 1934e1eb
                { "Save" }
            </button>
            <button class="menu-bar-button">
                { "Git" }
            </button>
<<<<<<< HEAD
            <button class="menu-bar-button" onclick=m.link.callback(|_| Action::ZoomIn)>
                { "Zoom In (+)" }
            </button>
            <button class="menu-bar-button" onclick=m.link.callback(|_| Action::ZoomReset)>
                { "Zoom Reset" }
            </button>
            <button class="menu-bar-button" onclick=m.link.callback(|_| Action::ZoomOut)>
                { "Zoom Out (-)" }
            </button>
            <button class="menu-bar-button" onclick=m.link.callback(|_| Action::Recreate)>
                { "Reset" }
            </button>
            <button class="menu-bar-button" onclick=m.link.callback(|_| Action::InsertRow)>
=======
            <button id="ZoomIn" class="menu-bar-button" onclick=m.link.callback(|_| Action::ZoomIn)>
                { "Zoom In (+)" }
            </button>
            <button id="ZoomReset" class="menu-bar-button" onclick=m.link.callback(|_| Action::ZoomReset)>
                { "Zoom Reset" }
            </button>
            <button id="ZoomOut" class="menu-bar-button" onclick=m.link.callback(|_| Action::ZoomOut)>
                { "Zoom Out (-)" }
            </button>
            <button id="Reset" class="menu-bar-button" onclick=m.link.callback(|_| Action::Recreate)>
                { "Reset" }
            </button>
            //<>
                { nest_grid_button }
            //</>
            <button id="InsertRow" class="menu-bar-button" onclick=m.link.callback(|_| Action::InsertRow)>
>>>>>>> 1934e1eb
                { "Insert Row" }
            </button>
            <button id="InsertCol" class="menu-bar-button" onclick=m.link.callback(|_| Action::InsertCol)>
                { "Insert Column" }
            </button>
<<<<<<< HEAD
            <button class="menu-bar-button"  onclick=m.link.callback(move |_ : ClickEvent| Action::MergeCells())>
                { "Merge" }
            </button>
            <button class="menu-bar-button" onclick=m.link.callback(|_| Action::DeleteRow)>
                { "Delete Row" }
            </button>
            <button class="menu-bar-button" onclick=m.link.callback(|_| Action::DeleteCol)>
                { "Delete Column" }
            </button>
=======
            <button id="Merge" class="menu-bar-button" onclick=m.link.callback(move |_ : ClickEvent| Action::MergeCells())>
                { "Merge" }
            </button>
            <button id="DeleteRow" class="menu-bar-button" onclick=m.link.callback(|_| Action::DeleteRow)>
                { "Delete Row" }
            </button>
            <button id="DeleteCol" class="menu-bar-button" onclick=m.link.callback(|_| Action::DeleteCol)>
                { "Delete Column" }
            </button>
            //<>
                { add_definition_button }
            //</>
>>>>>>> 1934e1eb
        </div>
    }
}

pub fn view_tab_bar(m: &Model) -> Html {
    let mut tabs = VList::new();
    for (index, tab) in m.sessions.clone().iter().enumerate() {
        if (index as usize) == m.current_session_index {
            tabs.add_child(html! {
                <button class="tab active-tab">{ tab.title.clone() }</button>
            });
        } else {
            tabs.add_child(html! {
                <button class="tab">{ tab.title.clone() }</button>
            });
        }
    }
    html! {
        <div class="tab-bar horizontal-bar">
            { tabs }
            <button class="newtab-btn">
                <span>{ "+" }</span>
            </button>
        </div>
    }
}

pub fn view_grammar(m: &Model, coord: Coordinate) -> Html {
    let is_active = m.active_cell.clone() == Some(coord.clone());
    if let Some(grammar) = m.get_session().grammars.get(&coord) {
<<<<<<< HEAD
        match grammar.kind.clone() {
            Kind::Text(value) => view_text_grammar(m, &coord, value),
            Kind::Input(value) => {
                let suggestions = m
                    .suggestions
                    .get(&coord)
                    .unwrap_or(&m.default_suggestions)
                    .iter()
                    .filter_map(|suggestion_coord| {
                        if let Some(suggestion_grammar) =
                            m.get_session().grammars.get(&suggestion_coord)
                        {
                            Some((suggestion_coord.clone(), suggestion_grammar.clone()))
=======
        // account for merged cells with have been hidden via their Style.display property.
        if grammar.clone().style.display == false {
            return html! {<> </>};
        }
        match grammar.kind.clone() {
            Kind::Text(value) => view_text_grammar(m, &coord, value, is_active),
            Kind::Input(value) => {
                let suggestions = m
                    .meta_suggestions
                    .iter()
                    .filter_map(|(name, suggestion_coord)| {
                        // suggestion_coord
                        // info! {"filtering suggestions by {}", value}
                        if let Some(suggestion_grammar) =
                            m.get_session().grammars.get(&suggestion_coord)
                        {
                            if name.contains(value.deref()) {
                                Some((suggestion_coord.clone(), suggestion_grammar.clone()))
                            } else {
                                None
                            }
>>>>>>> 1934e1eb
                        } else {
                            None
                        }
                    })
                    .collect();
                view_input_grammar(m, coord.clone(), suggestions, value, is_active)
            }
            Kind::Interactive(name, Interactive::Button()) => {
                html! {
                    <div
                        class=format!{"cell interactive row-{} col-{}", coord.row_to_string(), coord.col_to_string()}
                        id=format!{"cell-{}", coord.to_string()}
                        style={ get_style(&m, &coord) }>
                        <button>
                            { name }
                        </button>
                    </div>
                }
            }
            Kind::Interactive(name, Interactive::Slider(value, min, max)) => {
                html! {
                    <div
<<<<<<< HEAD
                        class=format!{"cell row-{} col-{}", coord.row_to_string(), coord.col_to_string()}
=======
                        class=format!{"cell interactive row-{} col-{}", coord.row_to_string(), coord.col_to_string()}
>>>>>>> 1934e1eb
                        id=format!{"cell-{}", coord.to_string()}
                        style={ get_style(&m, &coord) }>
                        <input type="range" min={min} max={max} value={value}>
                            { name }
                        </input>
                    </div>
                }
            }
            Kind::Interactive(name, Interactive::Toggle(checked)) => {
                html! {
                    <div
                        class=format!{"cell interactive row-{} col-{}", coord.row_to_string(), coord.col_to_string()}
                        id=format!{"cell-{}", coord.to_string()}
                        style={ get_style(&m, &coord) }>
                        <input type="checkbox" checked={checked}>
                            { name }
                        </input>
                    </div>
                }
            }
            Kind::Grid(sub_coords) => view_grid_grammar(
                m,
                &coord,
                sub_coords
                    .iter()
                    .map(|c| Coordinate::child_of(&coord, *c))
                    .collect(),
            ),
            Kind::Lookup(value, lookup_type) => {
                let suggestions: Vec<Coordinate> = m
                    .get_session()
                    .grammars
                    .keys()
                    .filter_map(|lookup_c| {
                        if lookup_c.to_string().contains(value.deref()) {
                            Some(lookup_c.clone())
                        } else {
                            None
                        }
                    })
                    .collect();
                view_lookup_grammar(m, &coord, suggestions, value, lookup_type, is_active)
            }
            Kind::Defn(name, defn_coord, sub_grammars) => {
<<<<<<< HEAD
                view_defn_grammar(
                    m,
                    &coord,
                    &defn_coord,
                    name,
                    sub_grammars, // .iter()
                                  // .map(|(name, c)| (name.clone(), m.get_session().grammars.get(c).cloned().unwrap_or_default()))
                                  // .collect()
                )
=======
                view_defn_grammar(m, &coord, &defn_coord, name, sub_grammars)
>>>>>>> 1934e1eb
            }
        }
    } else {
        html! { <></> }
    }
}

pub fn view_defn_grammar(
    m: &Model,
    coord: &Coordinate,
    defn_coord: &Coordinate,
    name: String,
    sub_coordinates: Vec<(String, Coordinate)>,
) -> Html {
    let mut nodes = VList::new();
    let _suggestions: Vec<(Coordinate, Grammar)> = vec![];
    let mut index = 1;
    for (name, _coord) in sub_coordinates {
        let name_coord = Coordinate::child_of(defn_coord, non_zero_u32_tuple((index.clone(), 1)));
        let grammar_coord =
            Coordinate::child_of(defn_coord, non_zero_u32_tuple((index.clone(), 2)));
        nodes.add_child(html! {
            <div>
<<<<<<< HEAD
                { view_text_grammar(m, &name_coord, name) } // changes to the sub-rule name requires re-bindings
=======
                // { view_text_grammar(m, &name_coord, name) } // changes to the sub-rule name requires re-bindings
>>>>>>> 1934e1eb
                { view_grammar(m, grammar_coord) }  // any change to the grammar, reflects in the grammar map
            </div>
        });
        index += 1;
    }
    let c = coord.clone();
    html! {
        <div
            class=format!{"cell grid row-{} col-{}", coord.row_to_string(), coord.col_to_string()}
            id=format!{"cell-{}", coord.to_string()}
            style={ get_style(&m, &coord) }>
            <input
                class="cell"
<<<<<<< HEAD
                value={name}
                oninput=m.link.callback(move |e : InputData| Action::DefnUpdateName(c.clone(), e.value))>
=======
                value={name}>
                // oninput=m.link.callback(move |e : InputData| Action::DefnUpdateName(c.clone(), e.value))>
>>>>>>> 1934e1eb
            </input>
            { nodes }
        </div>
    }
}

pub fn view_defn_variant_grammar(
    m: &Model,
    coord: &Coordinate,
    _defn_coord: &Coordinate,
    _name: String,
    sub_coords: Vec<Coordinate>,
) -> Html {
    let mut nodes = VList::new();
<<<<<<< HEAD

    for c in sub_coords {
        nodes.add_child(view_grammar(m, c.clone()));
    }

=======
    for c in sub_coords {
        nodes.add_child(view_grammar(m, c.clone()));
    }
>>>>>>> 1934e1eb
    html! {
        <div
            class=format!{"cell variant row-{} col-{}", coord.row_to_string(), coord.col_to_string()}
            id=format!{"cell-{}", coord.to_string()}
            style={ get_style(&m, &coord) }>
            { nodes }
            <button onclick=m.link.callback(|_| Action::InsertCol)>
                {"+"}
            </button>
        </div>
    }
}

pub fn view_lookup_grammar(
    m: &Model,
    coord: &Coordinate,
    suggestions: Vec<Coordinate>,
    value: String,
    _lookup_type: Option<Lookup>,
    is_active: bool,
) -> Html {
    let suggestions_div = if is_active {
        let mut suggestions_nodes = VList::new();
        for lookup_coord in suggestions {
            let dest = coord.clone();
            let source = lookup_coord.clone();
            suggestions_nodes.add_child(html!{
<<<<<<< HEAD
                <a tabindex=-1
=======
                <a tabindex=2
>>>>>>> 1934e1eb
                    onclick=m.link.callback(move |_ : ClickEvent| Action::DoCompletion(source.clone(), dest.clone()))>
                    { lookup_coord.to_string() }
                </a>
            })
        }
        html! {
            <div class="suggestion-content">
                { suggestions_nodes }
            </div>
        }
    } else {
        html! { <></> }
    };
<<<<<<< HEAD
    let active_cell_class = if is_active {
        "cell-active"
    } else {
        "cell-inactive"
    };
=======
>>>>>>> 1934e1eb
    let c = coord.clone();
    let to_toggle = coord.clone();
    let can_toggle: bool = value.clone().deref() == "";
    html! {
        <div
<<<<<<< HEAD
            class=format!{"cell suggestion row-{} col-{}", coord.row_to_string(), coord.col_to_string()}
            id=format!{"cell-{}", coord.to_string()}
            style={ get_style(&m, &coord) }>
            <b>{ "$" }</b>
            <div contenteditable=true
                class={ format!{ "cell-data {}", active_cell_class } }
                placeholder="coordinate"
                value=value
=======
            class=format!{"cell suggestion lookup row-{} col-{}", coord.row_to_string(), coord.col_to_string()}
            id=format!{"cell-{}", coord.to_string()}
            style={ get_style(&m, &coord) }>
            <b style="font-size: 20px;">{ "$" }</b>
            <div contenteditable=true
                class=format!{
                        "cell-data {}",
                        if is_active { "cell-active" } else { "cell-inactive" },
                      }
                placeholder="coordinate"
>>>>>>> 1934e1eb
                ref={
                    if is_active {
                        m.focus_node_ref.clone()
                    } else { NodeRef::default() }
                }
                onkeydown=m.link.callback(move |e : KeyDownEvent| {
                    if e.code() == "Backspace" && can_toggle {
                        Action::ToggleLookup(to_toggle.clone())
                    } else { Action::Noop }
                })
                oninput=m.link.callback(move |e : InputData| Action::ChangeInput(c.clone(), e.value))>
            </div>
<<<<<<< HEAD
=======
            { value }
>>>>>>> 1934e1eb
            { suggestions_div }
        </div>
    }
}

pub fn view_input_grammar(
    m: &Model,
    coord: Coordinate,
    suggestions: Vec<(Coordinate, Grammar)>,
    value: String,
    is_active: bool,
) -> Html {
<<<<<<< HEAD
    if let Some(grammar) = m.to_session().grammars.get(&coord) {
        let state = grammar.clone().style.display;
        if state == true {
            let active_cell_class = if is_active {
                "cell-active"
            } else {
                "cell-inactive"
            };
            let suggestions_len = suggestions.len();
            let first_suggestion_ref = NodeRef::default();
            let suggestions = if value.clone() != "" && is_active {
                let mut suggestion_nodes = VList::new();
                let mut is_first_suggestion = true;
                for (s_coord, s_grammar) in suggestions {
                    if !s_grammar.name.contains(value.clone().deref()) {
                        continue;
                    }
                    let c = coord.clone();
                    suggestion_nodes.add_child(html! {
                        <a 
                            ref={ 
                                if is_first_suggestion {
                                    first_suggestion_ref.clone()
                                } else { NodeRef::default() }
                            }
                            tabindex=-1
                            onclick=m.link.callback(move |_ : ClickEvent| Action::DoCompletion(s_coord.clone(), c.clone()))>
                            { &s_grammar.name }
                        </a>
                    });
                }
                html! {
                    <div class="suggestion-content">
                        { suggestion_nodes }
                    </div>
                }
            } else {
                html! { <></> }
            };

            let has_lookup_prefix: bool = value.clone() == "$";
            let current_coord = coord.clone();
            let drag_coord = coord.clone();
            let new_active_cell = coord.clone();
            let shift_select_cell = coord.clone();
            let min_select_cell = m.min_select_cell.as_ref();
            let max_select_cell = m.max_select_cell.as_ref();
           
            html! {
                <div
                    class=format!{"cell suggestion row-{} col-{}", coord.row_to_string(), coord.col_to_string(),}
                    id=format!{"cell-{}", coord.to_string()}
                    style={ get_style(&m, &coord) }>
                    <div contenteditable=true
                        class={ format!{ "cell-data {} {}", active_cell_class,
                        if min_select_cell.is_some() && max_select_cell.is_some()
                        && min_select_cell.unwrap().row().get() <= coord.row().get() && coord.row().get() <= max_select_cell.unwrap().row().get()
                        && min_select_cell.unwrap().col().get() <= coord.col().get() && coord.col().get() <= max_select_cell.unwrap().col().get() {
                            "selection"
                        } else {
                            ""
                        }
                        } },
                        value=value
                        ref={
                            if is_active {
                                m.focus_node_ref.clone()
                            } else { NodeRef::default() }
                        }
                        onkeypress=m.link.callback(move |e : KeyPressEvent| {
                            if e.code() == "Tab" && suggestions_len > 0 {
                                // TODO: fix this as part of focus ticket
                                // if let Some(input) = first_suggestion_ref.try_into::<HtmlElement>() {
                                //     input.focus();
                                // }
                                Action::Noop
                            } else if e.code() == "Space" && has_lookup_prefix {
                                info!{"toggling lookup"}
                                Action::ToggleLookup(current_coord.clone())
                            } else if e.key() == "g" && e.ctrl_key() && is_active {
                                Action::AddNestedGrid(current_coord.clone(), (3, 3))
                            } else { Action::Noop }
                        })
                        oninput=m.link.callback(move |e : InputData| Action::ChangeInput(coord.clone(), e.value))
                        onclick=m.link.callback(move |e : ClickEvent| {
                            if e.shift_key() {
                                Action::SetSelectedCells(shift_select_cell.clone())
                            } else {
                                Action::SetActiveCell(new_active_cell.clone())
                            }
                        })
                        onmousedown=m.link.callback(move |e: MouseDownEvent| {
                            // TODO: get this actually working
                            // Some details:
                            // - initially used DragStartEvent, but that doesn't get triggered so switched to
                            // MouseDownEvent
                            // - now splitting this into multiple events
                            info!{"drag start"};
                            let (offset_x, offset_y) = {
                                // compute the distance from the right and bottom borders that resizing is
                                // allowed
                                let target = HtmlElement::try_from(e.target().unwrap()).unwrap();
                                let rect = target.get_bounding_client_rect();
                                (rect.get_width() - e.offset_x(), rect.get_height() - e.offset_y())
                            };
                            info!{"offset: {} {}", offset_x, offset_y};
                            let draggable_area = 4.0;
                            if offset_x < draggable_area  || offset_y < draggable_area {
                                Action::Resize(ResizeMsg::Start(drag_coord.clone()))
                            } else {
                                Action::Noop
                            }
                        })>
                    </div>
                    { suggestions }
                </div>
            }
        } else {
            html! { <></> }
        }   
=======
    if let Some(grammar) = m.get_session().grammars.get(&coord) {
        if grammar.clone().style.display == true {
            return html! { <> </> };
        }
    }
    // load the suggestion values, including the completion callbacks
    // and parse them into DOM nodes
    let suggestions_len = if value.clone() != "" && is_active {
        suggestions.len()
    } else {
        0
    };
    let suggestions = if value.clone() != "" && is_active {
        let mut suggestion_nodes = VList::new();
        let mut suggestion_index = 1;
        for (s_coord, s_grammar) in suggestions {
            let s_coord_2 = s_coord.clone();
            let c = coord.clone();
            let dest_coord = coord.clone();
            suggestion_nodes.add_child(html! {
                    <a 
                        id=format!{"cell-{}-suggestion-{}", c.to_string(), suggestion_index}
                        tabindex=2
                        onkeydown=m.link.callback(move |e : KeyDownEvent| {
                            if e.code() == "Tab" {
                                e.prevent_default();
                                return Action::NextSuggestion(c.clone(), if e.shift_key() { suggestion_index-1 } else { suggestion_index+1 });
                            } else if e.code() == "Enter" || e.code() == "Space" {
                                return Action::DoCompletion(s_coord_2.clone(), c.clone());
                            }
                            Action::Noop
                        })
                        onclick=m.link.callback(move |_ : ClickEvent| Action::DoCompletion(s_coord.clone(), dest_coord.clone()))>
                        { &s_grammar.name }
                    </a>
                });
            suggestion_index += 1;
        }
        html! {
            <div class="suggestion-content">
                { suggestion_nodes }
            </div>
        }
>>>>>>> 1934e1eb
    } else {
        html! { <></> }
    };
    /*
     * Calculate if a specific cell should be selected based on the top-rightmost
     * and bottom-leftmost cells
     */
    let is_selected = cell_is_selected(&coord, &m.first_select_cell, &m.last_select_cell);
    let has_lookup_prefix: bool = value.clone() == "$";
    let current_coord = coord.clone();
    let tab_coord = coord.clone();
    let focus_coord = coord.clone();
    let drag_coord = coord.clone();
    let shift_key_pressed = m.shift_key_pressed;
    let new_selected_cell = coord.clone();
    let cell_classes =
        format! {"cell suggestion row-{} col-{}", coord.row_to_string(), coord.col_to_string()};
    let cell_data_classes = format! {
        "cell-data {} {}",
        if is_active { "cell-active" } else { "cell-inactive" },
        if is_selected { "selection" } else { "" }
    };
    // relevant coordinates for navigation purposes
    let neighbor_left = current_coord
        .neighbor_left()
        .filter(|c| m.get_session().grammars.contains_key(&c))
        .clone();
    let neighbor_right = current_coord
        .neighbor_right()
        .filter(|c| m.get_session().grammars.contains_key(&c))
        .clone();
    let first_col_next_row = {
        let temp = &mut current_coord.neighbor_below();
        if let Some(t) = temp {
            let col = t.col_mut();
            *col = NonZeroU32::new(1).unwrap();
            if m.get_session().grammars.contains_key(&t) {
                Some(t.clone())
            } else {
                None
            }
        } else {
            None
        }
    };
    let last_col_prev_row = /* TODO: get the correct value of this */ current_coord.neighbor_above();
    let keydownhandler = m.link.callback(move |e: KeyDownEvent| {
        info! {"suggestion len {}", suggestions_len}
        if e.code() == "Tab" {
            e.prevent_default();
            if suggestions_len > 0 {
                return Action::NextSuggestion(tab_coord.clone(), 1);
            }
            let next_active_cell = if e.shift_key() {
                neighbor_left.clone().or(last_col_prev_row.clone())
            } else {
                neighbor_right.clone().or(first_col_next_row.clone())
            };
            info! {"next_active_cell {}", next_active_cell.clone().unwrap().to_string()};
            return next_active_cell.map_or(Action::Noop, |c| Action::SetActiveCell(c));
        }
        Action::Noop
    });
    html! {
        <div
            class=cell_classes
            id=format!{"cell-{}", coord.to_string()}
            style={ get_style(&m, &coord) }>
            <div contenteditable=true
                class=cell_data_classes
                onkeydown=keydownhandler
                onkeypress=m.link.callback(move |e : KeyPressEvent| {
                    if e.code() == "Space" && has_lookup_prefix {
                        Action::ToggleLookup(current_coord.clone())
                    } else { Action::Noop }
                })
                oninput=m.link.callback(move |e : InputData| {
                    Action::ChangeInput(coord.clone(), e.value)
                })
                onclick=m.link.callback(move |e : ClickEvent| {
                    if e.shift_key() {
                        Action::Select(SelectMsg::End(new_selected_cell.clone()))
                    } else {
                        Action::Select(SelectMsg::Start(new_selected_cell.clone()))
                    }
                })
                onfocus=m.link.callback(move |e : FocusEvent| {
                    if !shift_key_pressed {
                        Action::SetActiveCell(focus_coord.clone())
                    } else {
                        Action::Noop
                    }
                })
                /*
                 * RESIZING
                 * - onmouseover: handle cursor change
                 * - onmousedown/up: handle resize events
                 */
                onmouseover=m.link.callback(move |e: MouseOverEvent| {
                    let (offset_x, offset_y) = {
                        // compute the distance from the right & bottom borders that resizing is allowed
                        let target = HtmlElement::try_from(e.target().unwrap()).unwrap();
                        let rect = target.get_bounding_client_rect();
                        (rect.get_width() - e.offset_x(), rect.get_height() - e.offset_y())
                    };
                    let draggable_area = 4.0;
                    if offset_x < draggable_area {
                        Action::SetCursorType(CursorType::EW)
                    } else if offset_y < draggable_area {
                        Action::SetCursorType(CursorType::NS)
                    } else {
                        Action::SetCursorType(CursorType::Default)
                    }
                })
                onmousedown=m.link.callback(move |e: MouseDownEvent| {
                    let (offset_x, offset_y) = {
                        // compute the distance from the right & bottom borders that resizing is allowed
                        let target = HtmlElement::try_from(e.target().unwrap()).unwrap();
                        let rect = target.get_bounding_client_rect();
                        (rect.get_width() - e.offset_x(), rect.get_height() - e.offset_y())
                    };
                    info!{"offset: {} {}", offset_x, offset_y};
                    let draggable_area = 4.0;
                    if offset_x < draggable_area  || offset_y < draggable_area {
                        Action::Resize(ResizeMsg::Start(drag_coord.clone()))
                    } else {
                        Action::Noop
                    }
                })>
                { value }
            </div>
            { suggestions }
        </div>
    }
}

<<<<<<< HEAD
pub fn view_text_grammar(m: &Model, coord: &Coordinate, value: String) -> Html {
=======
pub fn view_text_grammar(m: &Model, coord: &Coordinate, value: String, is_active: bool) -> Html {
    let is_selected = cell_is_selected(coord, &m.first_select_cell, &m.last_select_cell);
>>>>>>> 1934e1eb
    html! {
        <div
            class=format!{"cell suggestion row-{} col-{}", coord.row_to_string(), coord.col_to_string(),}
            id=format!{"cell-{}", coord.to_string()}
            style={ get_style(&m, &coord) }>
<<<<<<< HEAD
            { value }
=======
            <div
                class={
                    format!{
                        "cell-data {} {}",
                        if is_active { "cell-active" } else { "cell-inactive" },
                        if is_selected { "selection" } else { "" }
                    }
                },
                ref={
                    if is_active {
                        m.focus_node_ref.clone()
                    } else { NodeRef::default() }
                }>
                { value }
            </div>
>>>>>>> 1934e1eb
        </div>
    }
}

pub fn view_grid_grammar(m: &Model, coord: &Coordinate, sub_coords: Vec<Coordinate>) -> Html {
    let mut nodes = VList::new();
    for c in sub_coords {
        //info!("View {}", c.to_string());
        nodes.add_child(view_grammar(m, c.clone()));
    }
<<<<<<< HEAD
    // //info!("{}", dbg!(nodes.clone()).to_string);

=======
>>>>>>> 1934e1eb
    html! {
        <div
            class=format!{"\ncell grid row-{} col-{}", coord.row_to_string(), coord.col_to_string()}
            id=format!{"cell-{}", coord.to_string()}
            style={ get_style(&m, &coord) }>
            { nodes }
        </div>
    }
}

// util function for determining if one cell's coordinate is within the range of selected cells.
fn cell_is_selected(
    coord: &Coordinate,
    first_select_cell: &Option<Coordinate>,
    last_select_cell: &Option<Coordinate>,
) -> bool {
    let depth = first_select_cell
        .clone()
        .map(|c| c.row_cols.len())
        .unwrap_or(std::usize::MAX);
    match (
        first_select_cell
            .clone()
            .and_then(|c| c.row_cols.get(depth - 1).cloned()),
        last_select_cell
            .clone()
            .and_then(|c| c.row_cols.get(depth - 1).cloned()),
    ) {
        (_, _) if coord.row_cols.len() < depth => false,
        (Some((first_row, first_col)), Some((last_row, last_col))) => {
            let current_cell = if coord.row_cols.len() > depth {
                coord.truncate(depth).unwrap_or(coord.clone())
            } else {
                coord.clone()
            };
            let row_range = if first_row.get() > last_row.get() {
                (last_row.get()..=first_row.get())
            // (a..=b) is shorthand for an integer Range that's inclusive of lower and upper bounds
            } else {
                (first_row.get()..=last_row.get())
            };
            let col_range = if first_col.get() > last_col.get() {
                (last_col.get()..=first_col.get())
            } else {
                (first_col.get()..=last_col.get())
            };
            row_range.contains(&current_cell.row().get())
                && col_range.contains(&current_cell.col().get())
        }
        _ => false,
    }
}<|MERGE_RESOLUTION|>--- conflicted
+++ resolved
@@ -3,30 +3,16 @@
 use std::ops::Deref;
 use stdweb::traits::IEvent;
 use stdweb::unstable::TryFrom;
-<<<<<<< HEAD
-use stdweb::web::{HtmlElement, IHtmlElement};
-use yew::events::{ClickEvent, IKeyboardEvent, IMouseEvent, KeyPressEvent};
-use yew::prelude::*;
-use yew::services::reader::File;
-use yew::{html, ChangeData, Html, InputData};
-
-use yew::virtual_dom::{VList};
-use crate::coordinate::Coordinate;
-use crate::grammar::{Grammar, Interactive, Kind, Lookup};
-use crate::model::{Action, Model, ResizeMsg, SideMenu};
-=======
 use stdweb::web::{html_element::InputElement, HtmlElement, IHtmlElement};
 // use web_sys::HtmlInputElement as InputElement;
 use yew::events::{ClickEvent, IKeyboardEvent, IMouseEvent, KeyPressEvent};
 use yew::prelude::*;
 use yew::services::reader::File;
-use yew::virtual_dom::VList;
 use yew::{html, ChangeData, Html, InputData};
 
 use crate::coordinate::Coordinate;
 use crate::grammar::{Grammar, Interactive, Kind, Lookup};
 use crate::model::{Action, CursorType, Model, ResizeMsg, SelectMsg, SideMenu};
->>>>>>> 1934e1eb
 use crate::style::get_style;
 use crate::util::non_zero_u32_tuple;
 
@@ -343,31 +329,12 @@
                     }
                 }>
             </input>
-<<<<<<< HEAD
-            <button class="menu-bar-button" onclick=m.link.callback(|_| Action::SaveSession()) >
-=======
             <button id="SaveSession" class="menu-bar-button" onclick=m.link.callback(|_| Action::SaveSession()) >
->>>>>>> 1934e1eb
                 { "Save" }
             </button>
             <button class="menu-bar-button">
                 { "Git" }
             </button>
-<<<<<<< HEAD
-            <button class="menu-bar-button" onclick=m.link.callback(|_| Action::ZoomIn)>
-                { "Zoom In (+)" }
-            </button>
-            <button class="menu-bar-button" onclick=m.link.callback(|_| Action::ZoomReset)>
-                { "Zoom Reset" }
-            </button>
-            <button class="menu-bar-button" onclick=m.link.callback(|_| Action::ZoomOut)>
-                { "Zoom Out (-)" }
-            </button>
-            <button class="menu-bar-button" onclick=m.link.callback(|_| Action::Recreate)>
-                { "Reset" }
-            </button>
-            <button class="menu-bar-button" onclick=m.link.callback(|_| Action::InsertRow)>
-=======
             <button id="ZoomIn" class="menu-bar-button" onclick=m.link.callback(|_| Action::ZoomIn)>
                 { "Zoom In (+)" }
             </button>
@@ -384,23 +351,11 @@
                 { nest_grid_button }
             //</>
             <button id="InsertRow" class="menu-bar-button" onclick=m.link.callback(|_| Action::InsertRow)>
->>>>>>> 1934e1eb
                 { "Insert Row" }
             </button>
             <button id="InsertCol" class="menu-bar-button" onclick=m.link.callback(|_| Action::InsertCol)>
                 { "Insert Column" }
             </button>
-<<<<<<< HEAD
-            <button class="menu-bar-button"  onclick=m.link.callback(move |_ : ClickEvent| Action::MergeCells())>
-                { "Merge" }
-            </button>
-            <button class="menu-bar-button" onclick=m.link.callback(|_| Action::DeleteRow)>
-                { "Delete Row" }
-            </button>
-            <button class="menu-bar-button" onclick=m.link.callback(|_| Action::DeleteCol)>
-                { "Delete Column" }
-            </button>
-=======
             <button id="Merge" class="menu-bar-button" onclick=m.link.callback(move |_ : ClickEvent| Action::MergeCells())>
                 { "Merge" }
             </button>
@@ -413,7 +368,6 @@
             //<>
                 { add_definition_button }
             //</>
->>>>>>> 1934e1eb
         </div>
     }
 }
@@ -444,21 +398,6 @@
 pub fn view_grammar(m: &Model, coord: Coordinate) -> Html {
     let is_active = m.active_cell.clone() == Some(coord.clone());
     if let Some(grammar) = m.get_session().grammars.get(&coord) {
-<<<<<<< HEAD
-        match grammar.kind.clone() {
-            Kind::Text(value) => view_text_grammar(m, &coord, value),
-            Kind::Input(value) => {
-                let suggestions = m
-                    .suggestions
-                    .get(&coord)
-                    .unwrap_or(&m.default_suggestions)
-                    .iter()
-                    .filter_map(|suggestion_coord| {
-                        if let Some(suggestion_grammar) =
-                            m.get_session().grammars.get(&suggestion_coord)
-                        {
-                            Some((suggestion_coord.clone(), suggestion_grammar.clone()))
-=======
         // account for merged cells with have been hidden via their Style.display property.
         if grammar.clone().style.display == false {
             return html! {<> </>};
@@ -480,7 +419,6 @@
                             } else {
                                 None
                             }
->>>>>>> 1934e1eb
                         } else {
                             None
                         }
@@ -503,11 +441,7 @@
             Kind::Interactive(name, Interactive::Slider(value, min, max)) => {
                 html! {
                     <div
-<<<<<<< HEAD
-                        class=format!{"cell row-{} col-{}", coord.row_to_string(), coord.col_to_string()}
-=======
                         class=format!{"cell interactive row-{} col-{}", coord.row_to_string(), coord.col_to_string()}
->>>>>>> 1934e1eb
                         id=format!{"cell-{}", coord.to_string()}
                         style={ get_style(&m, &coord) }>
                         <input type="range" min={min} max={max} value={value}>
@@ -552,19 +486,7 @@
                 view_lookup_grammar(m, &coord, suggestions, value, lookup_type, is_active)
             }
             Kind::Defn(name, defn_coord, sub_grammars) => {
-<<<<<<< HEAD
-                view_defn_grammar(
-                    m,
-                    &coord,
-                    &defn_coord,
-                    name,
-                    sub_grammars, // .iter()
-                                  // .map(|(name, c)| (name.clone(), m.get_session().grammars.get(c).cloned().unwrap_or_default()))
-                                  // .collect()
-                )
-=======
                 view_defn_grammar(m, &coord, &defn_coord, name, sub_grammars)
->>>>>>> 1934e1eb
             }
         }
     } else {
@@ -588,11 +510,7 @@
             Coordinate::child_of(defn_coord, non_zero_u32_tuple((index.clone(), 2)));
         nodes.add_child(html! {
             <div>
-<<<<<<< HEAD
-                { view_text_grammar(m, &name_coord, name) } // changes to the sub-rule name requires re-bindings
-=======
                 // { view_text_grammar(m, &name_coord, name) } // changes to the sub-rule name requires re-bindings
->>>>>>> 1934e1eb
                 { view_grammar(m, grammar_coord) }  // any change to the grammar, reflects in the grammar map
             </div>
         });
@@ -606,13 +524,8 @@
             style={ get_style(&m, &coord) }>
             <input
                 class="cell"
-<<<<<<< HEAD
-                value={name}
-                oninput=m.link.callback(move |e : InputData| Action::DefnUpdateName(c.clone(), e.value))>
-=======
                 value={name}>
                 // oninput=m.link.callback(move |e : InputData| Action::DefnUpdateName(c.clone(), e.value))>
->>>>>>> 1934e1eb
             </input>
             { nodes }
         </div>
@@ -627,17 +540,9 @@
     sub_coords: Vec<Coordinate>,
 ) -> Html {
     let mut nodes = VList::new();
-<<<<<<< HEAD
-
     for c in sub_coords {
         nodes.add_child(view_grammar(m, c.clone()));
     }
-
-=======
-    for c in sub_coords {
-        nodes.add_child(view_grammar(m, c.clone()));
-    }
->>>>>>> 1934e1eb
     html! {
         <div
             class=format!{"cell variant row-{} col-{}", coord.row_to_string(), coord.col_to_string()}
@@ -665,11 +570,7 @@
             let dest = coord.clone();
             let source = lookup_coord.clone();
             suggestions_nodes.add_child(html!{
-<<<<<<< HEAD
-                <a tabindex=-1
-=======
                 <a tabindex=2
->>>>>>> 1934e1eb
                     onclick=m.link.callback(move |_ : ClickEvent| Action::DoCompletion(source.clone(), dest.clone()))>
                     { lookup_coord.to_string() }
                 </a>
@@ -683,29 +584,11 @@
     } else {
         html! { <></> }
     };
-<<<<<<< HEAD
-    let active_cell_class = if is_active {
-        "cell-active"
-    } else {
-        "cell-inactive"
-    };
-=======
->>>>>>> 1934e1eb
     let c = coord.clone();
     let to_toggle = coord.clone();
     let can_toggle: bool = value.clone().deref() == "";
     html! {
         <div
-<<<<<<< HEAD
-            class=format!{"cell suggestion row-{} col-{}", coord.row_to_string(), coord.col_to_string()}
-            id=format!{"cell-{}", coord.to_string()}
-            style={ get_style(&m, &coord) }>
-            <b>{ "$" }</b>
-            <div contenteditable=true
-                class={ format!{ "cell-data {}", active_cell_class } }
-                placeholder="coordinate"
-                value=value
-=======
             class=format!{"cell suggestion lookup row-{} col-{}", coord.row_to_string(), coord.col_to_string()}
             id=format!{"cell-{}", coord.to_string()}
             style={ get_style(&m, &coord) }>
@@ -716,7 +599,6 @@
                         if is_active { "cell-active" } else { "cell-inactive" },
                       }
                 placeholder="coordinate"
->>>>>>> 1934e1eb
                 ref={
                     if is_active {
                         m.focus_node_ref.clone()
@@ -729,10 +611,7 @@
                 })
                 oninput=m.link.callback(move |e : InputData| Action::ChangeInput(c.clone(), e.value))>
             </div>
-<<<<<<< HEAD
-=======
             { value }
->>>>>>> 1934e1eb
             { suggestions_div }
         </div>
     }
@@ -745,128 +624,6 @@
     value: String,
     is_active: bool,
 ) -> Html {
-<<<<<<< HEAD
-    if let Some(grammar) = m.to_session().grammars.get(&coord) {
-        let state = grammar.clone().style.display;
-        if state == true {
-            let active_cell_class = if is_active {
-                "cell-active"
-            } else {
-                "cell-inactive"
-            };
-            let suggestions_len = suggestions.len();
-            let first_suggestion_ref = NodeRef::default();
-            let suggestions = if value.clone() != "" && is_active {
-                let mut suggestion_nodes = VList::new();
-                let mut is_first_suggestion = true;
-                for (s_coord, s_grammar) in suggestions {
-                    if !s_grammar.name.contains(value.clone().deref()) {
-                        continue;
-                    }
-                    let c = coord.clone();
-                    suggestion_nodes.add_child(html! {
-                        <a 
-                            ref={ 
-                                if is_first_suggestion {
-                                    first_suggestion_ref.clone()
-                                } else { NodeRef::default() }
-                            }
-                            tabindex=-1
-                            onclick=m.link.callback(move |_ : ClickEvent| Action::DoCompletion(s_coord.clone(), c.clone()))>
-                            { &s_grammar.name }
-                        </a>
-                    });
-                }
-                html! {
-                    <div class="suggestion-content">
-                        { suggestion_nodes }
-                    </div>
-                }
-            } else {
-                html! { <></> }
-            };
-
-            let has_lookup_prefix: bool = value.clone() == "$";
-            let current_coord = coord.clone();
-            let drag_coord = coord.clone();
-            let new_active_cell = coord.clone();
-            let shift_select_cell = coord.clone();
-            let min_select_cell = m.min_select_cell.as_ref();
-            let max_select_cell = m.max_select_cell.as_ref();
-           
-            html! {
-                <div
-                    class=format!{"cell suggestion row-{} col-{}", coord.row_to_string(), coord.col_to_string(),}
-                    id=format!{"cell-{}", coord.to_string()}
-                    style={ get_style(&m, &coord) }>
-                    <div contenteditable=true
-                        class={ format!{ "cell-data {} {}", active_cell_class,
-                        if min_select_cell.is_some() && max_select_cell.is_some()
-                        && min_select_cell.unwrap().row().get() <= coord.row().get() && coord.row().get() <= max_select_cell.unwrap().row().get()
-                        && min_select_cell.unwrap().col().get() <= coord.col().get() && coord.col().get() <= max_select_cell.unwrap().col().get() {
-                            "selection"
-                        } else {
-                            ""
-                        }
-                        } },
-                        value=value
-                        ref={
-                            if is_active {
-                                m.focus_node_ref.clone()
-                            } else { NodeRef::default() }
-                        }
-                        onkeypress=m.link.callback(move |e : KeyPressEvent| {
-                            if e.code() == "Tab" && suggestions_len > 0 {
-                                // TODO: fix this as part of focus ticket
-                                // if let Some(input) = first_suggestion_ref.try_into::<HtmlElement>() {
-                                //     input.focus();
-                                // }
-                                Action::Noop
-                            } else if e.code() == "Space" && has_lookup_prefix {
-                                info!{"toggling lookup"}
-                                Action::ToggleLookup(current_coord.clone())
-                            } else if e.key() == "g" && e.ctrl_key() && is_active {
-                                Action::AddNestedGrid(current_coord.clone(), (3, 3))
-                            } else { Action::Noop }
-                        })
-                        oninput=m.link.callback(move |e : InputData| Action::ChangeInput(coord.clone(), e.value))
-                        onclick=m.link.callback(move |e : ClickEvent| {
-                            if e.shift_key() {
-                                Action::SetSelectedCells(shift_select_cell.clone())
-                            } else {
-                                Action::SetActiveCell(new_active_cell.clone())
-                            }
-                        })
-                        onmousedown=m.link.callback(move |e: MouseDownEvent| {
-                            // TODO: get this actually working
-                            // Some details:
-                            // - initially used DragStartEvent, but that doesn't get triggered so switched to
-                            // MouseDownEvent
-                            // - now splitting this into multiple events
-                            info!{"drag start"};
-                            let (offset_x, offset_y) = {
-                                // compute the distance from the right and bottom borders that resizing is
-                                // allowed
-                                let target = HtmlElement::try_from(e.target().unwrap()).unwrap();
-                                let rect = target.get_bounding_client_rect();
-                                (rect.get_width() - e.offset_x(), rect.get_height() - e.offset_y())
-                            };
-                            info!{"offset: {} {}", offset_x, offset_y};
-                            let draggable_area = 4.0;
-                            if offset_x < draggable_area  || offset_y < draggable_area {
-                                Action::Resize(ResizeMsg::Start(drag_coord.clone()))
-                            } else {
-                                Action::Noop
-                            }
-                        })>
-                    </div>
-                    { suggestions }
-                </div>
-            }
-        } else {
-            html! { <></> }
-        }   
-=======
     if let Some(grammar) = m.get_session().grammars.get(&coord) {
         if grammar.clone().style.display == true {
             return html! { <> </> };
@@ -910,7 +667,6 @@
                 { suggestion_nodes }
             </div>
         }
->>>>>>> 1934e1eb
     } else {
         html! { <></> }
     };
@@ -1047,20 +803,13 @@
     }
 }
 
-<<<<<<< HEAD
-pub fn view_text_grammar(m: &Model, coord: &Coordinate, value: String) -> Html {
-=======
 pub fn view_text_grammar(m: &Model, coord: &Coordinate, value: String, is_active: bool) -> Html {
     let is_selected = cell_is_selected(coord, &m.first_select_cell, &m.last_select_cell);
->>>>>>> 1934e1eb
     html! {
         <div
             class=format!{"cell suggestion row-{} col-{}", coord.row_to_string(), coord.col_to_string(),}
             id=format!{"cell-{}", coord.to_string()}
             style={ get_style(&m, &coord) }>
-<<<<<<< HEAD
-            { value }
-=======
             <div
                 class={
                     format!{
@@ -1076,7 +825,6 @@
                 }>
                 { value }
             </div>
->>>>>>> 1934e1eb
         </div>
     }
 }
@@ -1084,14 +832,8 @@
 pub fn view_grid_grammar(m: &Model, coord: &Coordinate, sub_coords: Vec<Coordinate>) -> Html {
     let mut nodes = VList::new();
     for c in sub_coords {
-        //info!("View {}", c.to_string());
         nodes.add_child(view_grammar(m, c.clone()));
     }
-<<<<<<< HEAD
-    // //info!("{}", dbg!(nodes.clone()).to_string);
-
-=======
->>>>>>> 1934e1eb
     html! {
         <div
             class=format!{"\ncell grid row-{} col-{}", coord.row_to_string(), coord.col_to_string()}
