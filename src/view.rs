--- conflicted
+++ resolved
@@ -7,18 +7,9 @@
 use yew::events::{ClickEvent, IKeyboardEvent, IMouseEvent, KeyPressEvent};
 use yew::prelude::*;
 use yew::services::reader::File;
-use yew::virtual_dom::VList;
 use yew::{html, ChangeData, Html, InputData};
-<<<<<<< HEAD
-
-=======
-use yew::events::{ClickEvent, IMouseEvent, IKeyboardEvent, KeyPressEvent};
+
 use yew::virtual_dom::{VList};
-use yew::services::dialog::DialogService;
-use std::num::NonZeroU32;
-use crate::model::{Action,Model,SideMenu};
-use crate::grammar::{Grammar, Kind, Interactive};
->>>>>>> 778d6c13
 use crate::coordinate::Coordinate;
 use crate::grammar::{Grammar, Interactive, Kind, Lookup};
 use crate::model::{Action, Model, ResizeMsg, SideMenu};
@@ -457,179 +448,50 @@
     value: String,
     is_active: bool,
 ) -> Html {
-<<<<<<< HEAD
-    let active_cell_class = if is_active {
-        "cell-active"
-    } else {
-        "cell-inactive"
-    };
-    let suggestions_len = suggestions.len();
-    let first_suggestion_ref = NodeRef::default();
-    let suggestions = if value.clone() != "" && is_active {
-        let mut suggestion_nodes = VList::new();
-        let mut is_first_suggestion = true;
-        for (s_coord, s_grammar) in suggestions {
-            if !s_grammar.name.contains(value.clone().deref()) {
-                continue;
-            }
-            let c = coord.clone();
-            suggestion_nodes.add_child(html! {
-                <a 
-                    ref={ 
-                        if is_first_suggestion {
-                            first_suggestion_ref.clone()
-                        } else { NodeRef::default() }
-                    }
-                    tabindex=-1
-                    onclick=m.link.callback(move |_ : ClickEvent| Action::DoCompletion(s_coord.clone(), c.clone()))>
-                    { &s_grammar.name }
-                </a>
-            });
-        }
-        html! {
-            <div class="suggestion-content">
-                { suggestion_nodes }
-            </div>
-        }
-    } else {
-        html! { <></> }
-    };
-
-    let new_active_cell = coord.clone();
-    // Method for holding shift key to select cells
-    let shift_select_cell = coord.clone();
-    let mut first_select_cell = m.first_select_cell.clone();
-    let mut last_select_cell = m.last_select_cell.clone();
-
-    let mut first_select_row = 0;
-    let mut first_select_col = 0;
-    let mut last_select_row = 0;
-    let mut last_select_col = 0;
-
-    let mut min_select_row = 0;
-    let mut max_select_row = 0;
-    let mut min_select_col = 0;
-    let mut max_select_col = 0;
-
-    if first_select_cell.is_some() && last_select_cell.is_some() {
-        first_select_row = first_select_cell.as_ref().unwrap().row().get();
-        first_select_col = first_select_cell.as_ref().unwrap().col().get();
-        last_select_row = last_select_cell.as_ref().unwrap().row().get();
-        last_select_col = last_select_cell.as_ref().unwrap().col().get();
-        if first_select_row < last_select_row {
-            min_select_row = first_select_row;
-            max_select_row = last_select_row;
-        } else {
-            min_select_row = last_select_row;
-            max_select_row = first_select_row;
-        }
-        if first_select_col < last_select_col {
-            min_select_col = first_select_col;
-            max_select_col = last_select_col;
-        } else {
-            min_select_col = last_select_col;
-            max_select_col = first_select_col;
-        }
-    }
-    let has_lookup_prefix: bool = value.clone() == "$";
-    let current_coord = coord.clone();
-    let drag_coord = coord.clone();
-
-    html! {
-        <div
-            class=format!{"cell suggestion row-{} col-{}", coord.row_to_string(), coord.col_to_string(),}
-            id=format!{"cell-{}", coord.to_string()}
-            style={ get_style(&m, &coord) }>
-            <div contenteditable=true
-                class={ format!{ "cell-data {} {}", active_cell_class,
-                if min_select_row <= coord.row().get() && coord.row().get() <= max_select_row
-                && min_select_col <= coord.col().get() && coord.col().get() <= max_select_col {
-                    "selection"
-                } else {
-                    ""
-                }
-                } },
-                value=value
-                ref={
-                    if is_active {
-                        m.focus_node_ref.clone()
-                    } else { NodeRef::default() }
-                }
-                onkeypress=m.link.callback(move |e : KeyPressEvent| {
-                    if e.code() == "Tab" && suggestions_len > 0 {
-                        // TODO: fix this as part of focus ticket
-                        // if let Some(input) = first_suggestion_ref.try_into::<HtmlElement>() {
-                        //     input.focus();
-                        // }
-                        Action::Noop
-                    } else if e.code() == "Space" && has_lookup_prefix {
-                        info!{"toggling lookup"}
-                        Action::ToggleLookup(current_coord.clone())
-                    } else if e.key() == "g" && e.ctrl_key() && is_active {
-                        Action::AddNestedGrid(current_coord.clone(), (3, 3))
-                    } else { Action::Noop }
-                })
-                oninput=m.link.callback(move |e : InputData| Action::ChangeInput(coord.clone(), e.value))
-                onclick=m.link.callback(move |e : ClickEvent| {
-                    if e.shift_key() {
-                        Action::SetSelectedCells(shift_select_cell.clone())
-                    } else {
-                        Action::SetActiveCell(new_active_cell.clone())
-                    }
-                })
-                onmousedown=m.link.callback(move |e: MouseDownEvent| {
-                    // TODO: get this actually working
-                    // Some details:
-                    // - initially used DragStartEvent, but that doesn't get triggered so switched to
-                    // MouseDownEvent
-                    // - now splitting this into multiple events
-                    info!{"drag start"};
-                    let (offset_x, offset_y) = {
-                        // compute the distance from the right and bottom borders that resizing is
-                        // allowed
-                        let target = HtmlElement::try_from(e.target().unwrap()).unwrap();
-                        let rect = target.get_bounding_client_rect();
-                        (rect.get_width() - e.offset_x(), rect.get_height() - e.offset_y())
-                    };
-                    info!{"offset: {} {}", offset_x, offset_y};
-                    let draggable_area = 4.0;
-                    if offset_x < draggable_area  || offset_y < draggable_area {
-                        Action::Resize(ResizeMsg::Start(drag_coord.clone()))
-                    } else {
-                        Action::Noop
-                    }
-                })>
-            </div>
-            { suggestions }
-        </div>
-=======
     if let Some(grammar) = m.grammars.get(&coord) {
         let state = grammar.clone().style.display;
         if state == true {
-            let mut suggestion_nodes = VList::new();
-            let mut active_cell_class = "cell-inactive";
-            if is_active {
-                active_cell_class = "cell-active";
+            let active_cell_class = if is_active {
+                "cell-active"
+            } else {
+                "cell-inactive"
+            };
+            let suggestions_len = suggestions.len();
+            let first_suggestion_ref = NodeRef::default();
+            let suggestions = if value.clone() != "" && is_active {
+                let mut suggestion_nodes = VList::new();
+                let mut is_first_suggestion = true;
                 for (s_coord, s_grammar) in suggestions {
+                    if !s_grammar.name.contains(value.clone().deref()) {
+                        continue;
+                    }
                     let c = coord.clone();
                     suggestion_nodes.add_child(html! {
                         <a 
+                            ref={ 
+                                if is_first_suggestion {
+                                    first_suggestion_ref.clone()
+                                } else { NodeRef::default() }
+                            }
                             tabindex=-1
                             onclick=m.link.callback(move |_ : ClickEvent| Action::DoCompletion(s_coord.clone(), c.clone()))>
                             { &s_grammar.name }
                         </a>
-                    })         
-                }     
-            } 
-    
-            let suggestions = html!{
-                <div class="suggestion-content">
-                    { suggestion_nodes }
-                </div>
+                    });
+                }
+                html! {
+                    <div class="suggestion-content">
+                        { suggestion_nodes }
+                    </div>
+                }
+            } else {
+                html! { <></> }
             };
-    
+
+            let has_lookup_prefix: bool = value.clone() == "$";
+            let current_coord = coord.clone();
+            let drag_coord = coord.clone();
             let new_active_cell = coord.clone();
-            // Method for holding shift key to select cells
             let shift_select_cell = coord.clone();
             let min_select_cell = m.min_select_cell.as_ref();
             let max_select_cell = m.max_select_cell.as_ref();
@@ -639,28 +501,66 @@
                     class=format!{"cell suggestion row-{} col-{}", coord.row_to_string(), coord.col_to_string(),}
                     id=format!{"cell-{}", coord.to_string()}
                     style={ get_style(&m, &coord) }>
-                    <input
-                        class={ format!{ "cell-data {} {}", active_cell_class, 
-                        if !min_select_cell.is_none() && !max_select_cell.is_none() 
-                            && min_select_cell.unwrap().row() <= coord.row() && coord.row() <= max_select_cell.unwrap().row() 
-                            && min_select_cell.unwrap().col() <= coord.col() && coord.col() <= max_select_cell.unwrap().col() {
-                                "selection"          
+                    <div contenteditable=true
+                        class={ format!{ "cell-data {} {}", active_cell_class,
+                        if min_select_cell <= coord.row().get() && coord.row().get() <= max_select_row
+                        && min_select_col <= coord.col().get() && coord.col().get() <= max_select_col {
+                            "selection"
+                        } else {
+                            ""
+                        }
+                        } },
+                        value=value
+                        ref={
+                            if is_active {
+                                m.focus_node_ref.clone()
+                            } else { NodeRef::default() }
+                        }
+                        onkeypress=m.link.callback(move |e : KeyPressEvent| {
+                            if e.code() == "Tab" && suggestions_len > 0 {
+                                // TODO: fix this as part of focus ticket
+                                // if let Some(input) = first_suggestion_ref.try_into::<HtmlElement>() {
+                                //     input.focus();
+                                // }
+                                Action::Noop
+                            } else if e.code() == "Space" && has_lookup_prefix {
+                                info!{"toggling lookup"}
+                                Action::ToggleLookup(current_coord.clone())
+                            } else if e.key() == "g" && e.ctrl_key() && is_active {
+                                Action::AddNestedGrid(current_coord.clone(), (3, 3))
+                            } else { Action::Noop }
+                        })
+                        oninput=m.link.callback(move |e : InputData| Action::ChangeInput(coord.clone(), e.value))
+                        onclick=m.link.callback(move |e : ClickEvent| {
+                            if e.shift_key() {
+                                Action::SetSelectedCells(shift_select_cell.clone())
                             } else {
-                                ""
-                            }           
-                    } },
-                        value=value,
-                        oninput=m.link.callback(move |e : InputData| Action::ChangeInput(coord.clone(), e.value)),
-                        onclick=m.link.callback(move |e : ClickEvent|                    
-                            {                       
-                                if e.shift_key() {
-                                    return Action::SetSelectedCells(shift_select_cell.clone());
-                                } 
-                                return Action::SetActiveCell(new_active_cell.clone());                 
-                            }),                        
-                    >
-                    </input>
-                    
+                                Action::SetActiveCell(new_active_cell.clone())
+                            }
+                        })
+                        onmousedown=m.link.callback(move |e: MouseDownEvent| {
+                            // TODO: get this actually working
+                            // Some details:
+                            // - initially used DragStartEvent, but that doesn't get triggered so switched to
+                            // MouseDownEvent
+                            // - now splitting this into multiple events
+                            info!{"drag start"};
+                            let (offset_x, offset_y) = {
+                                // compute the distance from the right and bottom borders that resizing is
+                                // allowed
+                                let target = HtmlElement::try_from(e.target().unwrap()).unwrap();
+                                let rect = target.get_bounding_client_rect();
+                                (rect.get_width() - e.offset_x(), rect.get_height() - e.offset_y())
+                            };
+                            info!{"offset: {} {}", offset_x, offset_y};
+                            let draggable_area = 4.0;
+                            if offset_x < draggable_area  || offset_y < draggable_area {
+                                Action::Resize(ResizeMsg::Start(drag_coord.clone()))
+                            } else {
+                                Action::Noop
+                            }
+                        })>
+                    </div>
                     { suggestions }
                 </div>
             }
@@ -670,7 +570,6 @@
     } else {
         // return empty fragment
         html! { <></> }
->>>>>>> 778d6c13
     }
 }
 
