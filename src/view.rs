#![recursion_limit = "1024"]
use std::num::NonZeroU32;
use std::ops::Deref;
use stdweb::traits::IEvent;
use stdweb::unstable::TryFrom;
use stdweb::unstable::TryInto;
use stdweb::web::event::IDragEvent;
use stdweb::web::{html_element::InputElement, HtmlElement, IHtmlElement};
use yew::events::{ClickEvent, IKeyboardEvent, IMouseEvent, KeyPressEvent};
use yew::prelude::*;
use yew::services::reader::File;
use yew::virtual_dom::vlist::VList;
use yew::{html, ChangeData, Html, InputData};

use crate::coordinate::Coordinate;
use crate::grammar::{Grammar, Interactive, Kind, Lookup};
use crate::model::{Action, CursorType, Model, ResizeMsg, SelectMsg, SideMenu};
use crate::style::get_style;
use crate::util::non_zero_u32_tuple;

pub fn view_side_nav(m: &Model) -> Html {
    let mut side_menu_nodes = VList::new();
    let mut side_menu_section = html! { <></> };
    for (index, side_menu) in m.side_menus.iter().enumerate() {
        if Some(index as i32) == m.open_side_menu {
            side_menu_nodes.add_child(html! {
                <button class="active-menu" onclick=m.link.callback(|e| Action::SetActiveMenu(None))>
                    <img src={side_menu.icon_path.clone()} 
                            width="40px" alt={side_menu.name.clone()}>
                    </img>
                </button>
            });

            side_menu_section = view_side_menu(m, side_menu);
        } else {
            side_menu_nodes.add_child(html! {
                <button onclick=m.link.callback(move |e| Action::SetActiveMenu(Some(index as i32)))>
                    <img
                        src={side_menu.icon_path.clone()}
                        width="40px" alt={side_menu.name.clone()}>
                    </img>
                </button>
            });
        }
    }

    html! {
        <div class="sidenav">
            { side_menu_nodes }

            { side_menu_section }
        </div>
    }
}
pub fn view_file_popup(m: &Model) -> Html {
    let mut popup = html! { <></> };

    if m.file_popup {
        popup = html! {
            <div class="hover_popup">
                <span class="helper"></span>
                <div class="_popup">
                    <div class="popupCloseButton" onclick=m.link.callback(|e| Action::AskFileName())>{"X"}</div>
                    // Path input under work
                    /* <label for="path">{"Path"}</label>
                        <input type="text" name="path" value=m.path onchange=m.link.callback(|v| {
                            if let ChangeData::Value(s) = v {
                                return Action::SetPath(s);
                            }
                            Action::Noop
                        })>
                        </input>*/
                    <label for="path">{"Name"}</label>
                    <input type="text" name="name" value=m.get_session().title onchange=m.link.callback(|v| {
                        if let ChangeData::Value(s) = v {
                            return Action::SetSessionTitle(s);
                        }
                        Action::Noop
                    })>
                    </input>

                    <input type="button" value="Save" onclick=m.link.callback(|_| Action::SaveSession()) />
                </div>
            </div>
        };
    }

    html! {
        {popup}
    }
}

pub fn view_side_menu(m: &Model, side_menu: &SideMenu) -> Html {
    match side_menu.name.deref() {
        "Home" => {
            html! {
                <div class="side-menu-section">
                    {"THIS IS Home MENU"}
                </div>
            }
        }
        "File Explorer" => {
            html! {
                <div class="side-menu-section">
                    <h1>
                        {"File Explorer"}
                    </h1>

                    <h3>{"load session"}</h3>
                    <br></br>
                    <input type="file" onchange=m.link.callback(|value| {
                        if let ChangeData::Files(files) = value {
                            if files.len() >= 1 {
                                if let Some(file) = files.iter().nth(0) {
                                    return Action::ReadSession(file);
                                }
                            } else {
                                return Action::Alert("Could not load file".to_string());
                            }
                        }
                        Action::Noop
                    })>
                    </input>
                    <h3>{"save session"}</h3>
                    <br></br>
                    <input type="text" value=m.get_session().title onchange=m.link.callback(|v| {
                        if let ChangeData::Value(s) = v {
                            return Action::SetSessionTitle(s);
                        }
                        Action::Noop
                    })>

                    </input>
                    <input type="button" value="Save" onclick=m.link.callback(|_| Action::SaveSession())>
                    </input>
                </div>
            }
        }
        "Settings" => {
            html! {
                <div class="side-menu-section">
                    <h1>
                        {"Settings"}
                    </h1>

                    <h3>{"load driver"}</h3>
                    <br></br>
                    // drivers will be represented as directories, so we use "webkitdirectory"
                    // (which isn't standard, but supported in chrome) to get an array of files in
                    // the dirctory
                    // https://developer.mozilla.org/en-US/docs/Web/API/HTMLInputElement/webkitdirectory
                    <input
                        type="file"
                        webkitdirectory=""
                        onchange=m.link.callback(|value| {
                        if let ChangeData::Files(files) = value {
                            // `files` will be a flat list with each file's "webkitRelativePath",
                            // being a full path starting with the directory name.
                            // ReadDriverFiles will load the .js file with the same name as the
                            // directory, and upload the rest of the files to be served by electron
                            let files_list : Vec<File> = files.into_iter().collect();
                            if files_list.len() >= 1 {
                                return Action::ReadDriverFiles(files_list);
                            } else {
                                return Action::Alert("Could not load Driver".to_string());
                            }
                        }
                        Action::Noop
                    })>
                    </input>
                </div>
            }
        }
        "Info" => {
            html! {
                <div class="side-menu-section">
                    {"THIS IS info MENU"}
                </div>
            }
        }

        _ => html! {<> </>},
    }
}

pub fn view_menu_bar(m: &Model) -> Html {
    let active_cell = m.active_cell.clone();
    let (default_row, default_col) = {
        let (r, c) = m.default_nested_row_cols.clone();
        (r.get(), c.get())
    };
    // SPECIAL MENU BAR ITEMS
    let nest_grid_button = html! {
        /* the "Nest Grid" button is special because
            * it contains fields for the variable size of the button
            */
        <button class="menu-bar-button" id="nest" onclick=m.link.callback(move |_| {
            if let Some(current) = &active_cell {
                Action::AddNestedGrid(current.clone(), (default_row, default_col))
            } else { Action::Noop }
        })>
            { "Nest Grid  " }
            <input
                class="active-cell-indicator"
                placeholder="Row"
                size="3"
                oninput=m.link.callback(move |e: InputData| {
                    if let Ok (row) = e.value.parse::<i32>() {
                        Action::ChangeDefaultNestedGrid(non_zero_u32_tuple(((row as u32), default_col)))
                    } else {
                        Action::Noop
                    }
                })
                onclick=m.link.callback(|e: ClickEvent| { e.prevent_default(); Action::Noop })
                value={default_row}>
            </input>
            <input
                class="active-cell-indicator"
                placeholder="Col"
                size="3"
                onchange=m.link.callback(move |e: ChangeData| {
                    if let ChangeData::Value(value) = e {
                        if let Ok (col) = value.parse::<i32>() {
                            return Action::ChangeDefaultNestedGrid(
                                non_zero_u32_tuple((default_row, (col as u32)))
                            );
                        }
                    }
                    Action::Noop
                })
                onclick=m.link.callback(|e: ClickEvent| { e.prevent_default(); Action::Noop })
                value={default_col}>
            </input>
        </button>
    };

    let add_definition_button = {
        let (can_add_definition, default_name, callback) = match (
            m.first_select_cell.clone(),
            m.last_select_cell.clone(),
        ) {
            // definitions can occur when a range of coordinates are selected where:
            // - the first (top-leftmost) and last (bottom-rightmost) selected cells have the same parent
            // - the first selected cell is the first (top-leftmost) child of the parent
            // - the last selected cell is the last (bottom-rightmost) child of the parent
            // cell, which should be a Kind::Grid grammar
            (Some(first), Some(last)) if first.parent() == last.parent() => {
                if let Some((Kind::Grid(sub_coords))) = /* get the coordinate of the parent, lookup the grammar, then get the grammar.kind */
                    first
                        .parent()
                        .and_then(|c| m.get_session().grammars.get(&c))
                        .map(|g| (g.kind.clone()))
                {
                    use std::cmp::Ordering;
                    let mut sc = sub_coords.clone();
                    sc.sort_by(|(a_row, a_col), (b_row, b_col)| {
                        if a_row > b_row {
                            Ordering::Greater
                        } else if a_row < b_row {
                            Ordering::Less
                        } else {
                            if a_col > b_col {
                                Ordering::Greater
                            } else if a_col < b_col {
                                Ordering::Less
                            } else {
                                Ordering::Equal
                            }
                        }
                    });
                    let first_sc = sc.first().expect(
                        "add_definition_button: expect selection parent sub_coords.len > 1",
                    );
                    let last_sc = sc.last().expect(
                        "add_definition_button: expect selection parent sub_coords.len > 1",
                    );
                    let defn_name = if m.default_definition_name == "" {
                        first.parent().unwrap().to_string().replace("-", "_")
                    } else {
                        m.default_definition_name.clone()
                    };
                    (
                        // can add definition?
                        *first_sc == first.row_col() && *last_sc == last.row_col(),
                        // definition name
                        defn_name.clone(),
                        // callback
                        m.link.callback(move |_| {
                            Action::AddDefinition(first.parent().unwrap(), defn_name.clone())
                        }),
                    )
                } else {
                    (false, "".to_string(), m.link.callback(|_| Action::Noop))
                }
            }
            _ => (false, "".to_string(), m.link.callback(|_| Action::Noop)),
        };
        /*
        let suggestions: Vec<_> = m
            .meta_suggestions
            .iter()
            .map(|(name, suggestion_coord)| {
                html! {
                    <option value={ name } onclick=m.link.callback(|e: ClickEvent| {
                        Action::SetCurrentParentGrammar(suggestion_coord.clone())
                    })>
                    </option>
                }
            })
            .collect();
        */

        html! {
            <button class="menu-bar-button" disabled={ !can_add_definition } onclick=callback>
                { "Add Definition  " }
                <input
                    class="active-cell-indicator"
                    placeholder="Name"
                    size="10"
                    disabled={ !can_add_definition }
                    onchange=m.link.callback(move |e: ChangeData| {
                        if let ChangeData::Value(value) = e {
                            return Action::SetCurrentDefinitionName(value);
                        }
                        Action::Noop
                    })
                    onclick=m.link.callback(|e: ClickEvent| { e.prevent_default(); Action::Noop })
                    value={"".to_string()}>
                </input>
            </button>
        }
    };
    // ALL MENU BAR ITEMS
    html! {
        <div class="menu-bar horizontal-bar">
            <input
                class="active-cell-indicator"
                disabled=true
                // TODO: clicking on this should highlight
                // the active cell
                value={
                    match (m.active_cell.clone(), m.first_select_cell.clone(), m.last_select_cell.clone()) {
                        (_, Some(first_cell), Some(last_cell)) =>
                            format!{"{}:{}", first_cell.to_string(), last_cell.to_string()},
                        (Some(cell), _, _) => cell.to_string(),
                        _ => "".to_string(),
                    }
                }>
            </input>
            <button id="SaveSession" class="menu-bar-button" onclick=m.link.callback(|_| Action::AskFileName()) >
                { "Save" }
            </button>
            <button class="menu-bar-button">
                { "Git" }
            </button>
            <button id="ZoomIn" class="menu-bar-button" onclick=m.link.callback(|_| Action::ZoomIn)>
                { "Zoom In (+)" }
            </button>
            <button id="ZoomReset" class="menu-bar-button" onclick=m.link.callback(|_| Action::ZoomReset)>
                { "Zoom Reset" }
            </button>
            <button id="ZoomOut" class="menu-bar-button" onclick=m.link.callback(|_| Action::ZoomOut)>
                { "Zoom Out (-)" }
            </button>
            <button id="Reset" class="menu-bar-button" onclick=m.link.callback(|_| Action::Recreate)>
                { "Reset" }
            </button>
            //<>
                { nest_grid_button }
            //</>
            <button id="InsertRow" class="menu-bar-button" onclick=m.link.callback(|_| Action::InsertRow)>
                { "Insert Row" }
            </button>
            <button id="InsertCol" class="menu-bar-button" onclick=m.link.callback(|_| Action::InsertCol)>
                { "Insert Column" }
            </button>
            <button id="Merge" class="menu-bar-button" onclick=m.link.callback(move |_ : ClickEvent| Action::MergeCells())>
                { "Merge" }
            </button>
            <button id="DeleteRow" class="menu-bar-button" onclick=m.link.callback(|_| Action::DeleteRow)>
                { "Delete Row" }
            </button>
            <button id="DeleteCol" class="menu-bar-button" onclick=m.link.callback(|_| Action::DeleteCol)>
                { "Delete Column" }
            </button>
            //<>
                { add_definition_button }
            //</>
        </div>
    }
}

pub fn view_tab_bar(m: &Model) -> Html {
    let mut tabs = VList::new();
    for (index, tab) in m.sessions.clone().iter().enumerate() {
        if (index as usize) == m.current_session_index {
            tabs.add_child(html! {
                <button class="tab active-tab">{ tab.title.clone() }</button>
            });
        } else {
            tabs.add_child(html! {
                <button class="tab">{ tab.title.clone() }</button>
            });
        }
    }
    html! {
        <div class="tab-bar horizontal-bar">
            { tabs }
            <button class="newtab-btn">
                <span>{ "+" }</span>
            </button>
        </div>
    }
}

pub fn view_grammar(m: &Model, coord: Coordinate) -> Html {
    let is_active = m.active_cell.clone() == Some(coord.clone());
    if let Some(grammar) = m.get_session().grammars.get(&coord) {
        // account for merged cells with have been hidden via their Style.display property.
        if grammar.clone().style.display == false {
            return html! {<> </>};
        }
        match grammar.kind.clone() {
            Kind::Text(value) => view_text_grammar(m, &coord, value, is_active),
            Kind::Input(value) => {
                let suggestions = m
                    .meta_suggestions
                    .iter()
                    .filter_map(|(name, suggestion_coord)| {
                        if let Some(suggestion_grammar) =
                            m.get_session().grammars.get(&suggestion_coord)
                        {
                            if name.contains(value.deref()) {
                                Some((suggestion_coord.clone(), suggestion_grammar.clone()))
                            } else {
                                None
                            }
                        } else {
                            None
                        }
                    })
                    .collect();
                view_input_grammar(m, coord.clone(), suggestions, value, is_active)
            }
            Kind::Interactive(name, Interactive::Button()) => {
                html! {
                    <div
                        class=format!{"cell interactive row-{} col-{}", coord.row_to_string(), coord.col_to_string()}
                        id=format!{"cell-{}", coord.to_string()}
                        style={ get_style(m.get_session().grammars.get(&coord).expect("no grammar with this coordinate"), &m.col_widths, &m.row_heights,  &coord) }>
                        <button>
                            { name }
                        </button>
                    </div>
                }
            }
            Kind::Interactive(name, Interactive::Slider(value, min, max)) => {
                html! {
                    <div
                        onclick=m.link.callback(|_| Action::HideContextMenu)
                        class=format!{"cell interactive row-{} col-{}", coord.row_to_string(), coord.col_to_string()}
                        id=format!{"cell-{}", coord.to_string()}
                        // style={ get_style(&m, &coord) }>
                        style={ get_style(m.get_session().grammars.get(&coord).expect("no grammar with this coordinate"), &m.col_widths, &m.row_heights,  &coord) }>
                        <input type="range" min={min} max={max} value={value}>
                            { name }
                        </input>
                    </div>
                }
            }
            Kind::Interactive(name, Interactive::Toggle(checked)) => {
                html! {
                    <div
                        onclick=m.link.callback(|_| Action::HideContextMenu)
                        class=format!{"cell interactive row-{} col-{}", coord.row_to_string(), coord.col_to_string()}
                        id=format!{"cell-{}", coord.to_string()}
                        // style={ get_style(&m, &coord) }>
                        style={ get_style(m.get_session().grammars.get(&coord).expect("no grammar with this coordinate"), &m.col_widths, &m.row_heights,  &coord) }>
                        <input type="checkbox" checked={checked}>
                            { name }
                        </input>
                    </div>
                }
            }
            Kind::Grid(sub_coords) => view_grid_grammar(
                m,
                &coord,
                sub_coords
                    .iter()
                    .map(|c| Coordinate::child_of(&coord, *c))
                    .collect(),
            ),
            Kind::Lookup(value, lookup_type) => {
                let suggestions: Vec<Coordinate> = m
                    .get_session()
                    .grammars
                    .keys()
                    .filter_map(|lookup_c| {
                        if lookup_c.to_string().contains(value.deref()) {
                            Some(lookup_c.clone())
                        } else {
                            None
                        }
                    })
                    .collect();
                view_lookup_grammar(m, &coord, suggestions, value, lookup_type, is_active)
            }
            Kind::Defn(name, defn_coord, sub_grammars) => {
                view_defn_grammar(m, &coord, &defn_coord, name, sub_grammars)
            }
        }
    } else {
        html! { <></> }
    }
}

pub fn view_defn_grammar(
    m: &Model,
    coord: &Coordinate,
    defn_coord: &Coordinate,
    name: String,
    sub_coordinates: Vec<(String, Coordinate)>,
) -> Html {
    let mut nodes = VList::new();
    let _suggestions: Vec<(Coordinate, Grammar)> = vec![];
    let mut index = 1;
    for (name, _coord) in sub_coordinates {
        let name_coord = Coordinate::child_of(defn_coord, non_zero_u32_tuple((index.clone(), 1)));
        let grammar_coord =
            Coordinate::child_of(defn_coord, non_zero_u32_tuple((index.clone(), 2)));
        nodes.add_child(html! {
            <div>
                // { view_text_grammar(m, &name_coord, name) } // changes to the sub-rule name requires re-bindings
                { view_grammar(m, grammar_coord) }  // any change to the grammar, reflects in the grammar map
            </div>
        });
        index += 1;
    }
    let c = coord.clone();
    html! {
        <div
            onclick=m.link.callback(|_| Action::HideContextMenu)
            class=format!{"cell grid row-{} col-{}", coord.row_to_string(), coord.col_to_string()}
            id=format!{"cell-{}", coord.to_string()}
            style={ get_style(m.get_session().grammars.get(&coord).expect("no grammar with this coordinate"), &m.col_widths, &m.row_heights,  &coord) }>
            <input
                class="cell"
                value={name}>
                // oninput=m.link.callback(move |e : InputData| Action::DefnUpdateName(c.clone(), e.value))>
            </input>
            { nodes }
        </div>
    }
}

pub fn view_defn_variant_grammar(
    m: &Model,
    coord: &Coordinate,
    _defn_coord: &Coordinate,
    _name: String,
    sub_coords: Vec<Coordinate>,
) -> Html {
    let mut nodes = VList::new();
    for c in sub_coords {
        nodes.add_child(view_grammar(m, c.clone()));
    }
    html! {
        <div
            onclick=m.link.callback(|_| Action::HideContextMenu)
            class=format!{"cell variant row-{} col-{}", coord.row_to_string(), coord.col_to_string()}
            id=format!{"cell-{}", coord.to_string()}
            // style={ get_style(&m, &coord) }>
            style={ get_style(m.get_session().grammars.get(&coord).expect("no grammar with this coordinate"), &m.col_widths, &m.row_heights,  &coord) }>
            { nodes }
            <button onclick=m.link.callback(|_| Action::InsertCol)>
                {"+"}
            </button>
        </div>
    }
}

pub fn view_lookup_grammar(
    m: &Model,
    coord: &Coordinate,
    suggestions: Vec<Coordinate>,
    value: String,
    _lookup_type: Option<Lookup>,
    is_active: bool,
) -> Html {
    let suggestions_div = if is_active {
        let mut suggestions_nodes = VList::new();
        for lookup_coord in suggestions {
            let dest = coord.clone();
            let source = lookup_coord.clone();
            suggestions_nodes.add_child(html!{
                <a tabindex=2
                    onclick=m.link.callback(move |_ : ClickEvent| Action::DoCompletion(source.clone(), dest.clone()))>
                    { lookup_coord.to_string() }
                </a>
            })
        }
        html! {
            <div
                onclick=m.link.callback(|_| Action::HideContextMenu)
                class="suggestion-content">
                { suggestions_nodes }
            </div>
        }
    } else {
        html! { <></> }
    };
    let c = coord.clone();
    let to_toggle = coord.clone();
    let can_toggle: bool = value.clone().deref() == "";
    html! {
        <div
            onclick=m.link.callback(|_| Action::HideContextMenu)
            class=format!{"cell suggestion lookup row-{} col-{}", coord.row_to_string(), coord.col_to_string()}
            id=format!{"cell-{}", coord.to_string()}
            style={ get_style(m.get_session().grammars.get(&coord).expect("no grammar with this coordinate"), &m.col_widths, &m.row_heights,  &coord) }>
            <b style=format!{"font-size: 20px; color: {};", random_color()}>{ "$" }</b>
            <div contenteditable=true
                class=format!{
                        "cell-data {}",
                        if is_active { "cell-active" } else { "cell-inactive" },
                        }
                placeholder="coordinate"
                ref={
                    if is_active {
                        m.focus_node_ref.clone()
                    } else { NodeRef::default() }
                }
                onkeydown=m.link.callback(move |e : KeyDownEvent| {
                    Action::HideContextMenu;
                    if e.code() == "Backspace" && can_toggle {
                        Action::ToggleLookup(to_toggle.clone())
                    } else { Action::Noop }
                })
                oninput=m.link.callback(move |e : InputData| Action::ChangeInput(c.clone(), e.value))
                >
            </div>
            { value }
            { suggestions_div }
        </div>
    }
}

pub fn view_input_grammar(
    m: &Model,
    coord: Coordinate,
    suggestions: Vec<(Coordinate, Grammar)>,
    value: String,
    is_active: bool,
) -> Html {
    if let Some(grammar) = m.get_session().grammars.get(&coord) {
        if grammar.clone().style.display == false {
            return html! { <> </> };
        }
    }
    // load the suggestion values, including the completion callbacks
    // and parse them into DOM nodes
    let suggestions_len = if value.clone() != "" && is_active {
        suggestions.len()
    } else {
        0
    };
    let suggestions = if value.clone() != "" && is_active {
        let mut suggestion_nodes = VList::new();
        let mut suggestion_index = 1;
        for (s_coord, s_grammar) in suggestions {
            let s_coord_2 = s_coord.clone();
            let c = coord.clone();
            let dest_coord = coord.clone();
            suggestion_nodes.add_child(html! {
                    <a 
                        id=format!{"cell-{}-suggestion-{}", c.to_string(), suggestion_index}
                        tabindex=2
                        onkeydown=m.link.callback(move |e : KeyDownEvent| {
                            Action::HideContextMenu;
                            if e.code() == "Tab" {
                                e.prevent_default();
                                return Action::NextSuggestion(c.clone(), if e.shift_key() { suggestion_index-1 } else { suggestion_index+1 });
                            } else if e.code() == "Enter" || e.code() == "Space" {
                                return Action::DoCompletion(s_coord_2.clone(), c.clone());
                            }
                            Action::Noop
                        })
                        onclick=m.link.callback(move |_ : ClickEvent| Action::DoCompletion(s_coord.clone(), dest_coord.clone()))>
                        { &s_grammar.name }
                    </a>
                });
            suggestion_index += 1;
        }
        html! {
            <div
            onclick=m.link.callback(|_| Action::HideContextMenu)
            class="suggestion-content">
                { suggestion_nodes }
            </div>
        }
    } else {
        html! { <></> }
    };
    /*
     * Calculate if a specific cell should be selected based on the top-rightmost
     * and bottom-leftmost cells
     */
    let is_selected = cell_is_selected(&coord, &m.first_select_cell, &m.last_select_cell);
    let has_lookup_prefix: bool = value.clone() == "$";
    let current_coord = coord.clone();
    let tab_coord = coord.clone();
    let focus_coord = coord.clone();
    let drag_coord = coord.clone();
    let is_hovered_on = coord.clone();
    let shift_key_pressed = m.shift_key_pressed;
    let new_selected_cell = coord.clone();
    let cell_classes =
        format! {"cell suggestion row-{} col-{}", coord.row_to_string(), coord.col_to_string()};
    let cell_data_classes = format! {
        "cell-data {} {}",
        if is_active { "cell-active" } else { "cell-inactive" },
        if is_selected { "selection" } else { "" }
    };
    // relevant coordinates for navigation purposes
    let neighbor_left = current_coord
        .neighbor_left()
        .and_then(|c| {
            // check if grammar corresponding to left neighbor coord exists...
            m.get_session().grammars.get(&c).map(|g| {
                // ... and if it's a grid, select it's first cell
                if let Kind::Grid(_) = g.kind {
                    Coordinate::child_of(&c, non_zero_u32_tuple((1, 1)))
                } else {
                    c.clone()
                }
            })
        })
        .clone();
    let neighbor_right = current_coord
        .neighbor_right()
        .and_then(|c| {
            // check if grammar corresponding to right neighbor coord exists...
            m.get_session().grammars.get(&c).map(|g| {
                // ... and if it's a grid, select it's first cell
                // TODO: make this select the last (bottom-rightmost) nested cell
                if let Kind::Grid(_) = g.kind {
                    Coordinate::child_of(&c, non_zero_u32_tuple((1, 1)))
                } else {
                    c.clone()
                }
            })
        })
        .clone();
    let first_col_next_row = {
        let temp = &mut current_coord.neighbor_below();
        if let Some(t) = temp {
            let col = t.col_mut();
            *col = NonZeroU32::new(1).unwrap();
            if m.get_session().grammars.contains_key(&t) {
                Some(t.clone())
            } else {
                None
            }
        } else {
            None
        }
    };
    let last_col_prev_row = /* TODO: get the correct value of this */ current_coord.neighbor_above();

    let keydownhandler = m.link.callback(move |e: KeyDownEvent| {
        info! {"suggestion len {}", suggestions_len}
        if e.code() == "Tab" {
            e.prevent_default();
            if suggestions_len > 0 {
                return Action::NextSuggestion(tab_coord.clone(), 1);
            }
            let next_active_cell = if e.shift_key() {
                neighbor_left
                    .clone()
                    .or(last_col_prev_row.clone())
                    .or(tab_coord.parent().and_then(|c| c.neighbor_left()))
            } else {
                neighbor_right
                    .clone()
                    .or(first_col_next_row.clone())
                    .or(tab_coord.parent().and_then(|c| c.neighbor_right()))
            };
            info! {"next_active_cell {}", next_active_cell.clone().unwrap().to_string()};
            return next_active_cell.map_or(Action::Noop, |c| Action::SetActiveCell(c));
        } 
        if is_selected && (e.code() == "Backspace" || e.code() == "Delete") {       
            return Action::RangeDelete();
        }
        Action::Noop
    });
    let drophandler = m.link.callback(move |e: DragDropEvent| {
        let file = e.data_transfer().unwrap().files().iter().next().unwrap();
        // info!{"this is csv {:?}", file}
        Action::ReadCSVFile(file, is_hovered_on.clone())
    });
    html! {
        <div
            onclick=m.link.callback(|_| Action::HideContextMenu)
            class=cell_classes
            id=format!{"cell-{}", coord.to_string()}
            style={ get_style(m.get_session().grammars.get(&coord).expect("no grammar with this coordinate"), &m.col_widths, &m.row_heights,  &coord) }>
            <div contenteditable=true
                class=cell_data_classes
                onkeydown=keydownhandler
                onkeypress=m.link.callback(move |e : KeyPressEvent| {
                    if e.code() == "Space" && has_lookup_prefix {
                        Action::ToggleLookup(current_coord.clone())
                    } 
                    else { Action::Noop }
                })
                oninput=m.link.callback(move |e : InputData| {
                    Action::ChangeInput(coord.clone(), e.value)
                })
                onclick=m.link.callback(move |e : ClickEvent| {
                    if e.shift_key() {
                        Action::Select(SelectMsg::End(new_selected_cell.clone()))
                    } else {
                        Action::Select(SelectMsg::Start(new_selected_cell.clone()))
                    }
                })
                onfocus=m.link.callback(move |e : FocusEvent| {
                    if !shift_key_pressed {
                        Action::SetActiveCell(focus_coord.clone())
                    } else {
                        Action::Noop
                    }
                })
                /*
                    * RESIZING
                    * - onmouseover: handle cursor change
                    * - onmousedown/up: handle resize events
                    */
                onmouseover=m.link.callback(move |e: MouseOverEvent| {
                    let (offset_x, offset_y) = {
                        // compute the distance from the right & bottom borders that resizing is allowed
                        let target = HtmlElement::try_from(e.target().unwrap()).unwrap();
                        let rect = target.get_bounding_client_rect();
                        (rect.get_width() - e.offset_x(), rect.get_height() - e.offset_y())
                    };
                    let draggable_area = 4.0;
                    if offset_x < draggable_area {
                        Action::SetCursorType(CursorType::EW)
                    } else if offset_y < draggable_area {
                        Action::SetCursorType(CursorType::NS)
                    } else {
                        Action::SetCursorType(CursorType::Default)
                    }
                })
                onmousedown=m.link.callback(move |e: MouseDownEvent| {
                    let (offset_x, offset_y) = {
                        // compute the distance from the right & bottom borders that resizing is allowed
                        let target = HtmlElement::try_from(e.target().unwrap()).unwrap();
                        let rect = target.get_bounding_client_rect();
                        (rect.get_width() - e.offset_x(), rect.get_height() - e.offset_y())
                    };
                    info!{"offset: {} {}", offset_x, offset_y};
                    let draggable_area = 4.0;
                    if offset_x < draggable_area  || offset_y < draggable_area {
                        Action::Resize(ResizeMsg::Start(drag_coord.clone()))
                    } else {
                        Action::Noop
                    }
                })
                ondrop=drophandler >
                { value }
            </div>
            { suggestions }
        </div>
    }
}

pub fn view_text_grammar(m: &Model, coord: &Coordinate, value: String, is_active: bool) -> Html {
    let is_selected = cell_is_selected(coord, &m.first_select_cell, &m.last_select_cell);
    html! {
        <div
            onclick=m.link.callback(|_| Action::HideContextMenu)
            class=format!{"cell suggestion row-{} col-{}", coord.row_to_string(), coord.col_to_string(),}
            id=format!{"cell-{}", coord.to_string()}
            // style={ get_style(&m, &coord) }>
            style={ get_style(m.get_session().grammars.get(&coord).expect("no grammar with this coordinate"), &m.col_widths, &m.row_heights,  &coord) }>
            <div
                class={
                    format!{
                        "cell-data {} {}",
                        if is_active { "cell-active" } else { "cell-inactive" },
                        if is_selected { "selection" } else { "" }
                    }
                },
                ref={
                    if is_active {
                        m.focus_node_ref.clone()
                    } else { NodeRef::default() }
                }>
                { value }
            </div>
        </div>
    }
}

pub fn view_grid_grammar(m: &Model, coord: &Coordinate, sub_coords: Vec<Coordinate>) -> Html {
    let mut nodes = VList::new();
    for c in sub_coords {
        nodes.add_child(view_grammar(m, c.clone()));
    }
    html! {
        <div
            onclick=m.link.callback(|_| Action::HideContextMenu)
            class=format!{"\ncell grid row-{} col-{}", coord.row_to_string(), coord.col_to_string()}
            id=format!{"cell-{}", coord.to_string()}
            style={ get_style(m.get_session().grammars.get(&coord).expect("no grammar with this coordinate"), &m.col_widths, &m.row_heights,  &coord) }>
            { nodes }
        </div>
    }
}

pub fn view_context_menu(m: &Model) -> Html {
    let default_options = vec![
        (
            "Insert Row",
            m.link.callback(|_| Action::InsertRow),
            true,
            1,
        ),
        (
            "Insert Col",
            m.link.callback(|_| Action::InsertCol),
            true,
            1,
        ),
        (
            "Delete Row",
            m.link.callback(|_| Action::DeleteRow),
            true,
            1,
        ),
        (
            "Delete Col",
            m.link.callback(|_| Action::DeleteCol),
            true,
            1,
        ),
        (
            "----------",
            m.link.callback(|_| Action::HideContextMenu),
            true,
            0,
        ),
        ("Zoom In (+)", m.link.callback(|_| Action::ZoomIn), true, 2),
        (
            "Zoom Reset",
            m.link.callback(|_| Action::ZoomReset),
            true,
            2,
        ),
        (
            "Zoom Out (-)",
            m.link.callback(|_| Action::ZoomOut),
            true,
            2,
        ),
        (
            "----------",
            m.link.callback(|_| Action::HideContextMenu),
            true,
            0,
        ),
<<<<<<< HEAD
        ("Save", m.link.callback(|_| Action::AskFileName()), true, 3),
=======
        ("Save", m.link.callback(|_| Action::SaveSession()), true, 3),
>>>>>>> 2203c9e6
        ("Reset", m.link.callback(|_| Action::Recreate), true, 3),
        ("Merge", m.link.callback(|_| Action::MergeCells()), false, 3),
    ];
    /*option Name and action are what their name means
    option_param represents the default or conditionnal render of an option
    option_layer represents the visual layer of the option on the context menu that for now only helps the break
        But will evolve in the future
    */
    let option_nodes = {
        let mut v = VList::new();

        for (option_name, option_action, option_param, option_layer) in default_options {
            let mut should_render = true;

            //Conditional for the options that should only show under certain circumstances
            if !option_param {
                should_render = false;
                //Conditions Manager on the conditional context-menu Option
                match option_name.clone() {
                    "Merge" => {
                        if m.last_select_cell != None {
                            should_render = true;
                        }
                    }
                    _ => info!("Parameter not managed {:?}", option_name),
                }
            }
            //Option render
            if should_render {
                v.add_child(html! {
                    <li class="context-menu-option" onclick=option_action>
                        { option_name }
                    </li>
                });
            }
        }
        v
    };

    let position_style = if let Some((left, top)) = m.context_menu_position {
        format! {"display: block; top: {}px; left: {}px", top, left}
    } else {
        format! {"display: none;"}
    };

    html! {
        <div
            onclick=m.link.callback(|_| Action::HideContextMenu)
            class="context-menu" style=position_style>
            <ul class="context-menu-options">
                {option_nodes}
            </ul>
        </div>
    }
}
// util function for determining if one cell's coordinate is within the range of selected cells.
fn cell_is_selected(
    coord: &Coordinate,
    first_select_cell: &Option<Coordinate>,
    last_select_cell: &Option<Coordinate>,
) -> bool {
    let depth = first_select_cell
        .clone()
        .map(|c| c.row_cols.len())
        .unwrap_or(std::usize::MAX);
    match (
        first_select_cell
            .clone()
            .and_then(|c| c.row_cols.get(depth - 1).cloned()),
        last_select_cell
            .clone()
            .and_then(|c| c.row_cols.get(depth - 1).cloned()),
    ) {
        (_, _) if coord.row_cols.len() < depth => false,
        (Some((first_row, first_col)), Some((last_row, last_col))) => {
            let current_cell = if coord.row_cols.len() > depth {
                coord.truncate(depth).unwrap_or(coord.clone())
            } else {
                coord.clone()
            };
            let row_range = if first_row.get() > last_row.get() {
                (last_row.get()..=first_row.get())
            // (a..=b) is shorthand for an integer Range that's inclusive of lower and upper bounds
            } else {
                (first_row.get()..=last_row.get())
            };
            let col_range = if first_col.get() > last_col.get() {
                (last_col.get()..=first_col.get())
            } else {
                (first_col.get()..=last_col.get())
            };
            let parent_cell = current_cell.parent();
            let parent_check = first_select_cell.clone().unwrap().parent();
            row_range.contains(&current_cell.row().get())
                && col_range.contains(&current_cell.col().get()) && parent_cell == parent_check
        }
        _ => false,
    }
}

fn random_color() -> String {
    js! (
        var col = "";
        for (var i=0; i<6; i++) {
            col += (Math.random()*16|0).toString(16);
        }
        return "#"+col;
    )
    .try_into()
    .unwrap()
}<|MERGE_RESOLUTION|>--- conflicted
+++ resolved
@@ -969,11 +969,8 @@
             true,
             0,
         ),
-<<<<<<< HEAD
+
         ("Save", m.link.callback(|_| Action::AskFileName()), true, 3),
-=======
-        ("Save", m.link.callback(|_| Action::SaveSession()), true, 3),
->>>>>>> 2203c9e6
         ("Reset", m.link.callback(|_| Action::Recreate), true, 3),
         ("Merge", m.link.callback(|_| Action::MergeCells()), false, 3),
     ];
