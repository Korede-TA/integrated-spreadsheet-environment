--- conflicted
+++ resolved
@@ -182,12 +182,9 @@
             <button class="menu-bar-button" onclick=m.link.callback(|_| Action::InsertCol)>
                 { "Insert Column" }
             </button>
-<<<<<<< HEAD
-=======
-            <button class="menu-bar-button" onclick=m.link.callback(|_| Action::Merge)>
+            <button class="menu-bar-button">
                 { "Merge" }
             </button>
->>>>>>> 33bad11f
             <button class="menu-bar-button" onclick=m.link.callback(|_| Action::DeleteRow)>
                 { "Delete Row" }
             </button>
@@ -199,17 +196,10 @@
 }
 
 pub fn view_tab_bar(m: &Model) -> Html {
-<<<<<<< HEAD
-    let mut sessions = VList::new();
-    for (index, tab) in m.sessions.clone().iter().enumerate() {
-        if (index as usize) == m.current_session_index {
-            sessions.add_child(html! {
-=======
     let mut tabs = VList::new();
     for (index, tab) in m.sessions.clone().iter().enumerate() {
         if (index as usize) == m.current_session_index {
             tabs.add_child(html! {
->>>>>>> 33bad11f
                 <button class="tab active-tab">{ tab.title.clone() }</button>
             });
         } else {
@@ -466,17 +456,10 @@
     } else {
         "cell-inactive"
     };
-<<<<<<< HEAD
-    let _suggestions_len = suggestions.len();
-    let first_suggestion_ref = NodeRef::default();
-    let mut suggestion_nodes = VList::new();
-    let _suggestions = if value.clone() != "" && is_active {
-=======
     let suggestions_len = suggestions.len();
     let first_suggestion_ref = NodeRef::default();
     let suggestions = if value.clone() != "" && is_active {
         let mut suggestion_nodes = VList::new();
->>>>>>> 33bad11f
         let is_first_suggestion = true;
         for (s_coord, s_grammar) in suggestions {
             if !s_grammar.name.contains(value.clone().deref()) {
@@ -494,16 +477,6 @@
                     onclick=m.link.callback(move |_ : ClickEvent| Action::DoCompletion(s_coord.clone(), c.clone()))>
                     { &s_grammar.name }
                 </a>
-<<<<<<< HEAD
-            })
-        }
-    };
-
-    let suggestions = html! {
-        <div class="suggestion-content">
-            { suggestion_nodes }
-        </div>
-=======
             });
         }
         html! {
@@ -513,7 +486,6 @@
         }
     } else {
         html! { <></> }
->>>>>>> 33bad11f
     };
 
     let new_active_cell = coord.clone();
@@ -552,23 +524,16 @@
             max_select_col = first_select_col;
         }
     }
-<<<<<<< HEAD
-=======
     let has_lookup_prefix: bool = value.clone() == "$";
     let current_coord = coord.clone();
     let drag_coord = coord.clone();
->>>>>>> 33bad11f
 
     html! {
         <div
             class=format!{"cell suggestion row-{} col-{}", coord.row_to_string(), coord.col_to_string(),}
             id=format!{"cell-{}", coord.to_string()}
             style={ get_style(&m, &coord) }>
-<<<<<<< HEAD
-            <input
-=======
             <div contenteditable=true
->>>>>>> 33bad11f
                 class={ format!{ "cell-data {} {}", active_cell_class,
                 if min_select_row <= coord.row().get() && coord.row().get() <= max_select_row
                 && min_select_col <= coord.col().get() && coord.col().get() <= max_select_col {
@@ -576,20 +541,6 @@
                 } else {
                     ""
                 }
-<<<<<<< HEAD
-            } },
-                value=value,
-                oninput=m.link.callback(move |e : InputData| Action::ChangeInput(coord.clone(), e.value)),
-                onclick=m.link.callback(move |e : ClickEvent|
-                    {
-                        if e.shift_key() {
-                            return Action::SetSelectedCells(shift_select_cell.clone());
-                        }
-                        return Action::SetActiveCell(new_active_cell.clone());
-                    }),
-            >
-            </input>
-=======
                 } },
                 value=value
                 ref={
@@ -640,21 +591,12 @@
                     }
                 })>
             </div>
->>>>>>> 33bad11f
             { suggestions }
         </div>
     }
 }
 
 pub fn view_text_grammar(m: &Model, coord: &Coordinate, value: String) -> Html {
-<<<<<<< HEAD
-    info!(
-        "Text Grammar {}-{}",
-        coord.row_to_string(),
-        coord.col_to_string()
-    );
-=======
->>>>>>> 33bad11f
     html! {
         <div
             class=format!{"cell text row-{} col-{}", coord.row_to_string(), coord.col_to_string()}
