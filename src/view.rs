--- conflicted
+++ resolved
@@ -1,19 +1,4 @@
-<<<<<<< HEAD
-
-=======
-use std::ops::Deref;
-use yew::{html, ChangeData, Html, InputData};
-use yew::events::{ClickEvent, IMouseEvent, IKeyboardEvent, KeyPressEvent};
-use yew::virtual_dom::{VList};
-use std::num::NonZeroU32;
-use std::collections::hash_map::Keys;
-use yew::prelude::*;
-use yew::virtual_dom::{VList};
-use yew::services::reader::{File};
-use stdweb::web::{IHtmlElement, HtmlElement};
-use crate::model::{Action,Model,SideMenu};
-use crate::grammar::{Grammar, Kind, Interactive, Lookup};
->>>>>>> cf80ebaa
+
 use crate::coordinate::Coordinate;
 use crate::grammar::{Grammar, Interactive, Kind, Lookup};
 use crate::model::{Action, Model, SideMenu};
@@ -228,23 +213,6 @@
         match grammar.kind.clone() {
             Kind::Text(value) => view_text_grammar(m, &coord, value),
             Kind::Input(value) => {
-<<<<<<< HEAD
-                let suggestions = m
-                    .suggestions
-                    .iter()
-                    .filter_map(|suggestion_coord| {
-                        if let Some(suggestion_grammar) =
-                            m.tabs[m.current_tab].grammars.get(&suggestion_coord)
-                        {
-                            Some((suggestion_coord.clone(), suggestion_grammar.clone()))
-                        } else {
-                            None
-                        }
-                    })
-                    .collect();
-                view_input_grammar(m, coord.clone(), suggestions, value, is_active)
-
-=======
                 let is_active = m.active_cell.clone() == Some(coord.clone());   
                 let suggestions = m.suggestions.iter().filter_map(|suggestion_coord| {
                     if let Some(suggestion_grammar) = m.tabs[m.current_tab].grammars.get(&suggestion_coord) {
@@ -260,7 +228,6 @@
                     value,
                     is_active,
                 )
->>>>>>> cf80ebaa
             }
             Kind::Interactive(name, Interactive::Button()) => {
                 html! {
@@ -424,19 +391,6 @@
                     onclick=m.link.callback(move |_ : ClickEvent| Action::DoCompletion(s_coord.clone(), c.clone()))>
                     { &s_grammar.name }
                 </a>
-<<<<<<< HEAD
-            });
-            is_first_suggestion = false;
-        }
-        html!{
-            <div class="suggestion-content">
-                { suggestion_nodes }
-            </div>
-        }
-    } else {
-        html!{ <></> }
-
-=======
             })         
         }     
     } 
@@ -445,7 +399,6 @@
         <div class="suggestion-content">
             { suggestion_nodes }
         </div>
->>>>>>> cf80ebaa
     };
 
     let new_active_cell = coord.clone();
@@ -492,32 +445,6 @@
             id=format!{"cell-{}", coord.to_string()}
             style={ get_style(&m, &coord) }>
             <input
-<<<<<<< HEAD
-                class={ format!{ "cell-data {}", active_cell_class } }
-                value=value
-                ref={ 
-                    if is_active { 
-                        m.focus_node_ref.clone() 
-                    } else { NodeRef::default() } 
-                }
-                onkeypress=m.link.callback(move |e : KeyPressEvent| {
-                    //TODO
-                    // if e.code() == "Tab" && suggestions_len > 0 {
-                    //     if let Ok(input) = first_suggestion_ref.try_into::<HtmlElement>() {
-                    //         input.focus();
-                    //     }
-                    //     Action::Noop
-                    // } else 
-                    if e.code() == "Space" && has_lookup_prefix {
-                        info!{"toggling lookup"}
-                        Action::ToggleLookup(current_coord.clone())
-                    } else if e.key() == "g" && e.ctrl_key() && is_active {
-                        Action::AddNestedGrid(current_coord.clone(), (3, 3))
-                    } else { Action::Noop }
-                })
-                oninput=m.link.callback(move |e : InputData| Action::ChangeInput(coord.clone(), e.value))
-                onclick=m.link.callback(move |_ : ClickEvent| Action::SetActiveCell(new_active_cell.clone()))>
-=======
                 class={ format!{ "cell-data {} {}", active_cell_class, 
                 if min_select_row <= coord.row().get() && coord.row().get() <= max_select_row 
                 && min_select_col <= coord.col().get() && coord.col().get() <= max_select_col {
@@ -536,7 +463,6 @@
                         return Action::SetActiveCell(new_active_cell.clone());                 
                     }),                        
             >
->>>>>>> cf80ebaa
             </input>
             { suggestions }
         </div>
