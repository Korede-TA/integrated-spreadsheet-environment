--- conflicted
+++ resolved
@@ -310,16 +310,11 @@
             <button id="Reset" class="menu-bar-button" onclick=m.link.callback(|_| Action::Recreate)>
                 { "Reset" }
             </button>
-<<<<<<< HEAD
-            <button id="InsertRow" class="menu-bar-button" onclick=m.link.callback(|_| Action::InsertRow)>
-                { "InsertRow" }
-=======
             //<>
                 { nest_grid_button }
             //</>
-            <button class="menu-bar-button" onclick=m.link.callback(|_| Action::InsertRow)>
+            <button id="InsertRow" class="menu-bar-button" onclick=m.link.callback(|_| Action::InsertRow)>
                 { "Insert Row" }
->>>>>>> 98f0abb0
             </button>
             <button id="InsertCol" class="menu-bar-button" onclick=m.link.callback(|_| Action::InsertCol)>
                 { "Insert Column" }
