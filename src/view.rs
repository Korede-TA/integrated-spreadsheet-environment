#![recursion_limit = "1024"]
use std::num::NonZeroU32;
use std::ops::Deref;
use std::rc::Rc;
use stdweb::traits::IEvent;
use stdweb::unstable::TryFrom;
use stdweb::unstable::TryInto;
use stdweb::web::event::{
    ClickEvent, IKeyboardEvent, IMouseEvent, KeyDownEvent, KeyPressEvent, MouseDownEvent,
    MouseOverEvent, IDragEvent
};
use stdweb::web::{html_element::InputElement, HtmlElement, IHtmlElement};
use yew::prelude::*;
use yew::services::reader::File;
use yew::virtual_dom::vlist::VList;
use yew::{html, ChangeData, Html, InputData};

use crate::coordinate::Coordinate;
use crate::grammar::{Grammar, Interactive, Kind, Lookup};
use crate::model::{Action, CursorType, Model, ResizeMsg, SelectMsg, SideMenu, SuggestionType};
use crate::style::get_style;
use crate::util::non_zero_u32_tuple;

static mut check: bool = true;

pub fn view_side_nav(m: &Model) -> Html {
    let mut side_menu_nodes = VList::new();
    let mut side_menu_section = html! { <></> };
    for (index, side_menu) in m.side_menus.iter().enumerate() {
        if Some(index as i32) == m.open_side_menu {
            side_menu_nodes.add_child(html! {
                <button class="active-menu" onclick=m.link.callback(|e| Action::SetActiveMenu(None))>
                    <img src={side_menu.icon_path.clone()} 
                         width="40px" alt={side_menu.name.clone()}>
                    </img>
                </button>
            });

            side_menu_section = view_side_menu(m, side_menu);
        } else {
            side_menu_nodes.add_child(html! {
                <button onclick=m.link.callback(move |e| Action::SetActiveMenu(Some(index as i32)))>
                    <img
                        src={side_menu.icon_path.clone()}
                        width="40px" alt={side_menu.name.clone()}>
                    </img>
                </button>
            });
        }
    }

    html! {
        <div class="sidenav">
            { side_menu_nodes }

            { side_menu_section }
        </div>
    }
}

pub fn view_side_menu(m: &Model, side_menu: &SideMenu) -> Html {
    match side_menu.name.deref() {
        "Home" => {
            html! {
                <div class="side-menu-section">
                    {"THIS IS Home MENU"}
                </div>
            }
        }
        "File Explorer" => {
            html! {
                <div class="side-menu-section">
                    <h1>
                        {"File Explorer"}
                    </h1>

                    <h3>{"load session"}</h3>
                    <br></br>
                    <input type="file" onchange=m.link.callback(|value| {
                        if let ChangeData::Files(files) = value {
                            if files.len() >= 1 {
                                if let Some(file) = files.iter().nth(0) {
                                    return Action::ReadSession(file);
                                }
                            } else {
                                return Action::Alert("Could not load file".to_string());
                            }
                        }
                        Action::Noop
                    })>
                    </input>
                    <h3>{"save session"}</h3>
                    <br></br>
                    <input type="text"
                    value=m.get_session().title
                    oninput=m.link.callback(
                        |e: InputData| Action::SetSessionTitle(e.value))>

                    </input>
                    <input type="button" value="Save" onclick=m.link.callback(|_| Action::SaveSession())>
                    </input>
                </div>
            }
        }
        "Settings" => {
            html! {
                <div class="side-menu-section">
                    <h1>
                        {"Settings"}
                    </h1>

                    <h3>{"load driver"}</h3>
                    <br></br>
                    // drivers will be represented as directories, so we use "webkitdirectory"
                    // (which isn't standard, but supported in chrome) to get an array of files in
                    // the dirctory
                    // https://developer.mozilla.org/en-US/docs/Web/API/HTMLInputElement/webkitdirectory
                    <input
                        type="file"
                        webkitdirectory=""
                        onchange=m.link.callback(|value| {
                        if let ChangeData::Files(files) = value {
                            // `files` will be a flat list with each file's "webkitRelativePath",
                            // being a full path starting with the directory name.
                            // ReadDriverFiles will load the .js file with the same name as the
                            // directory, and upload the rest of the files to be served by electron
                            let files_list : Vec<File> = files.into_iter().collect();
                            if files_list.len() >= 1 {
                                return Action::ReadDriverFiles(files_list);
                            } else {
                                return Action::Alert("Could not load Driver".to_string());
                            }
                        }
                        Action::Noop
                    })>
                    </input>
                </div>
            }
        }
        "Info" => {
            html! {
                <div class="side-menu-section">
                    {"THIS IS info MENU"}
                </div>
            }
        }

        _ => html! {<> </>},
    }
}

pub fn view_menu_bar(m: &Model) -> Html {
    let active_cell = m.active_cell.clone();
    let nest_active_cell = m.active_cell.clone();
    let (default_row, default_col) = {
        let (r, c) = m.default_nested_row_cols.clone();
        (r.get(), c.get())
    };
    // SPECIAL MENU BAR ITEMS
    let nest_grid_button = html! {
        /* the "Nest Grid" button is special because
         * it contains fields for the variable size of the button
         */
        <button class="menu-bar-button" id="nest" 
            onmousedown=m.link.callback(move |e : MouseDownEvent| {
                if let Some(current) = &active_cell {
                    Action::AddNestedGrid(current.clone(), (default_row, default_col))            
                } else { Action::Noop }
            })
            onmouseup=m.link.callback(move |e : MouseUpEvent| {
                if let Some(current) = &nest_active_cell.clone() {
                    Action::SetActiveCell(current.clone())            
                } else { Action::Noop }
            })     
        >
            { "Nest Grid  " }
        </button>
    };

    let nest_row_input = html! {
        <input
                class="active-cell-indicator"
                placeholder="Row"
                size="3"
                oninput=m.link.callback(move |e: InputData| {
                    if let Ok (row) = e.value.parse::<i32>() {
                        Action::ChangeDefaultNestedGrid(non_zero_u32_tuple(((row as u32), default_col)))
                    } else {
                        Action::Noop
                    }
                })
                onclick=m.link.callback(|e: ClickEvent| { e.prevent_default(); Action::Noop })
                value={default_row}>
            </input>
<<<<<<< HEAD
    };

    let nest_col_input = html! {
        <input
            class="active-cell-indicator"
            placeholder="Col"
            size="3"
            onchange=m.link.callback(move |e: ChangeData| {
                if let ChangeData::Value(value) = e {
                    if let Ok (col) = value.parse::<i32>() {
                        return Action::ChangeDefaultNestedGrid(
                            non_zero_u32_tuple((default_row, (col as u32)))
                        );
                    }
                }
                Action::Noop
            })
            onclick=m.link.callback(|e: ClickEvent| { e.prevent_default(); Action::Noop })
            value={default_col}>
        </input>
=======
            <input
                class="active-cell-indicator"
                placeholder="Col"
                size="3"
                oninput=m.link.callback(move |e: InputData| {
                        if let Ok (col) = e.value.parse::<i32>() {
                            return Action::ChangeDefaultNestedGrid(
                                non_zero_u32_tuple((default_row, (col as u32)))
                            );
                        }
                    Action::Noop
                })
                onclick=m.link.callback(|e: ClickEvent| { e.prevent_default(); Action::Noop })
                value={default_col}>
            </input>
        </button>
>>>>>>> 851b93aa
    };

    let add_definition_button = {
        let (can_add_definition, default_name, callback) = match (
            m.first_select_cell.clone(),
            m.last_select_cell.clone(),
        ) {
            // definitions can occur when a range of coordinates are selected where:
            // - the first (top-leftmost) and last (bottom-rightmost) selected cells have the same parent
            // - the first selected cell is the first (top-leftmost) child of the parent
            // - the last selected cell is the last (bottom-rightmost) child of the parent
            // cell, which should be a Kind::Grid grammar
            (Some(first), Some(last)) if first.parent() == last.parent() => {
                if let Some((Kind::Grid(sub_coords))) = /* get the coordinate of the parent, lookup the grammar, then get the grammar.kind */
                    first
                        .parent()
                        .and_then(|c| m.get_session().grammars.get(&c))
                        .map(|g| (g.kind.clone()))
                {
                    use std::cmp::Ordering;
                    let mut sc = sub_coords.clone();
                    sc.sort_by(|(a_row, a_col), (b_row, b_col)| {
                        if a_row > b_row {
                            Ordering::Greater
                        } else if a_row < b_row {
                            Ordering::Less
                        } else {
                            if a_col > b_col {
                                Ordering::Greater
                            } else if a_col < b_col {
                                Ordering::Less
                            } else {
                                Ordering::Equal
                            }
                        }
                    });
                    let first_sc = sc.first().expect(
                        "add_definition_button: expect selection parent sub_coords.len > 1",
                    );
                    let last_sc = sc.last().expect(
                        "add_definition_button: expect selection parent sub_coords.len > 1",
                    );
                    let defn_name = if m.default_definition_name == "" {
                        first.parent().unwrap().to_string().replace("-", "_")
                    } else {
                        m.default_definition_name.clone()
                    };
                    (
                        // can add definition?
                        *first_sc == first.row_col() && *last_sc == last.row_col(),
                        // definition name
                        defn_name.clone(),
                        // callback
                        m.link.callback(move |_| {
                            // Action::AddDefinition(first.parent().unwrap(), defn_name.clone(), true)
                            Action::StageDefinition(first.parent().unwrap(), defn_name.clone())
                        }),
                    )
                } else {
                    (false, "".to_string(), m.link.callback(|_| Action::Noop))
                }
            }
            _ => (false, "".to_string(), m.link.callback(|_| Action::Noop)),
        };

        html! {
            <button class="menu-bar-button" disabled={ !can_add_definition } onclick=callback>
                { "Stage Definition  " }
                <input
                    class="active-cell-indicator"
                    placeholder="Name"
                    size="10"
                    disabled={ !can_add_definition }
                    oninput=m.link.callback(move |e: InputData|
                            Action::SetCurrentDefinitionName(e.value))
                    onclick=m.link.callback(|e: ClickEvent| { e.prevent_default(); Action::Noop })
                    value={"".to_string()}>
                </input>
            </button>
        }
    };
    // ALL MENU BAR ITEMS
    html! {
        <div class="menu-bar horizontal-bar">
            <input
                class="active-cell-indicator"
                disabled=true
                // TODO: clicking on this should highlight
                // the active cell
                value={
                    match (m.active_cell.clone(), m.first_select_cell.clone(), m.last_select_cell.clone()) {
                        (_, Some(first_cell), Some(last_cell)) =>
                            format!{"{}:{}", first_cell.to_string(), last_cell.to_string()},
                        (Some(cell), _, _) => cell.to_string(),
                        _ => "".to_string(),
                    }
                }>
            </input>
            <button id="SaveSession" class="menu-bar-button" onclick=m.link.callback(|_| Action::SaveSession()) >
                { "Save" }
            </button>
            <button class="menu-bar-button">
                { "Git" }
            </button>
            <button id="ZoomIn" class="menu-bar-button" onclick=m.link.callback(|_| Action::ZoomIn)>
                { "Zoom In (+)" }
            </button>
            <button id="ZoomReset" class="menu-bar-button" onclick=m.link.callback(|_| Action::ZoomReset)>
                { "Zoom Reset" }
            </button>
            <button id="ZoomOut" class="menu-bar-button" onclick=m.link.callback(|_| Action::ZoomOut)>
                { "Zoom Out (-)" }
            </button>
            <button id="Reset" class="menu-bar-button" onclick=m.link.callback(|_| Action::Recreate)>
                { "Reset" }
            </button>
            //<>
                { nest_grid_button }
            //</>
                { nest_row_input } { nest_col_input }
            <button id="InsertRow" class="menu-bar-button" onclick=m.link.callback(|_| Action::InsertRow)>
                { "Insert Row" }
            </button>
            <button id="InsertCol" class="menu-bar-button" onclick=m.link.callback(|_| Action::InsertCol)>
                { "Insert Column" }
            </button>
            <button id="Merge" class="menu-bar-button" onclick=m.link.callback(move |_ : ClickEvent| Action::MergeCells())>
                { "Merge" }
            </button>
            <button id="DeleteRow" class="menu-bar-button" onclick=m.link.callback(|_| Action::DeleteRow)>
                { "Delete Row" }
            </button>
            <button id="DeleteCol" class="menu-bar-button" onclick=m.link.callback(|_| Action::DeleteCol)>
                { "Delete Column" }
            </button>
            //<>
                { add_definition_button }
            //</>
        </div>
    }
}

pub fn view_tab_bar(m: &Model) -> Html {
    let mut tabs = VList::new();
    for (index, tab) in m.sessions.clone().iter().enumerate() {
        if (index as usize) == m.current_session_index {
            tabs.add_child(html! {
                <button class="tab active-tab">{ tab.title.clone() }</button>
            });
        } else {
            tabs.add_child(html! {
                <button class="tab">{ tab.title.clone() }</button>
            });
        }
    }
    html! {
        <div class="tab-bar horizontal-bar">
            { tabs }
            <button class="newtab-btn">
                <span>{ "+" }</span>
            </button>
        </div>
    }
}

pub fn view_grammar(m: &Model, coord: Coordinate) -> Html {
    let is_active = m.active_cell.clone() == Some(coord.clone());
    if let Some(grammar) = m.get_session().grammars.get(&coord) {
        if is_active { info! {"current grammar: {:?}",  grammar} }
        // account for merged cells with have been hidden via their Style.display property.
        if grammar.clone().style.display == false {
            return html! { <></> };
        }
        match grammar.kind.clone() {
            Kind::Text(value) => view_text_grammar(m, &coord, value, is_active),
            Kind::Input(value) => {
                let suggestions = m
                    .suggestions
                    .iter()
                    .filter(|suggestion| match suggestion {
                        SuggestionType::Completion(name, _) => {
                            // filter suggestions by query and scoping via namespace delimiter "::"
                            let mut path = name.split("::").collect::<Vec<&str>>();
                            let slot_name = path.pop().unwrap_or("");
                            path.join("::") /* parent grammar path */ == grammar.name
                                && slot_name.contains(value.deref())
                        }
                        SuggestionType::Binding(name, _) => name.contains(value.deref()),
                        SuggestionType::Command(name, _) => name.contains(value.deref()),
                    })
                    .cloned()
                    .collect();
                // info! {"filtered: {:?}", suggestions};
                view_input_grammar(m, coord.clone(), suggestions, value, is_active)
            }
            Kind::Interactive(name, Interactive::Button()) => {
                html! {
                    <div
                        class=format!{"cell interactive row-{} col-{}", coord.row_to_string(), coord.col_to_string()}
                        id=format!{"cell-{}", coord.to_string()}
                        key=format!{"key-{}", coord.to_string()}
                        style={ get_style(m.get_session().grammars.get(&coord).expect("no grammar with this coordinate"), &m.col_widths, &m.row_heights,  &coord) }>
                        <button
                            onclick=m.link.callback(|_| Action::HideContextMenu)>
                            { name }
                        </button>
                    </div>
                }
            }
            Kind::Interactive(name, Interactive::Slider(value, min, max)) => {
                html! {
                    <div
                        onclick=m.link.callback(|_| Action::HideContextMenu)
                        class=format!{"cell interactive row-{} col-{}", coord.row_to_string(), coord.col_to_string()}
                        id=format!{"cell-{}", coord.to_string()}
                        key=format!{"key-{}", coord.to_string()}
                        style={ get_style(m.get_session().grammars.get(&coord).expect("no grammar with this coordinate"), &m.col_widths, &m.row_heights,  &coord) }>
                        <input type="range" min={min} max={max} value={value}>
                            { name }
                        </input>
                    </div>
                }
            }
            Kind::Interactive(name, Interactive::Toggle(checked)) => {
                html! {
                    <div
                        onclick=m.link.callback(|_| Action::HideContextMenu)
                        class=format!{"cell interactive row-{} col-{}", coord.row_to_string(), coord.col_to_string()}
                        id=format!{"cell-{}", coord.to_string()}
                        key=format!{"key-{}", coord.to_string()}
                        style={ get_style(m.get_session().grammars.get(&coord).expect("no grammar with this coordinate"), &m.col_widths, &m.row_heights,  &coord) }>
                        <input type="checkbox" checked={checked}>
                            { name }
                        </input>
                    </div>
                }
            }
            Kind::Grid(sub_coords) => view_grid_grammar(
                m,
                &coord,
                sub_coords
                    .iter()
                    .map(|c| Coordinate::child_of(&coord, *c))
                    .collect(),
            ),
            Kind::Lookup(value, lookup_type) => {
                let suggestions: Vec<Coordinate> = m
                    .get_session()
                    .grammars
                    .keys()
                    .filter_map(|lookup_c| {
                        if lookup_c.to_string().contains(value.deref()) {
                            Some(lookup_c.clone())
                        } else {
                            None
                        }
                    })
                    .collect();
                view_lookup_grammar(m, &coord, suggestions, value, lookup_type, is_active)
            }
            Kind::Defn(name, defn_coord, sub_grammars) => {
                view_defn_grammar(m, &coord, &defn_coord, name, sub_grammars)
            }
        }
    } else {
        html! { <></> }
    }
}

pub fn view_defn_grammar(
    m: &Model,
    coord: &Coordinate,
    defn_coord: &Coordinate,
    name: String,
    sub_coordinates: Vec<(String, Coordinate)>,
) -> Html {
    let mut nodes = VList::new();
    let _suggestions: Vec<(Coordinate, Grammar)> = vec![];
    let mut index = 1;
    for (name, _coord) in sub_coordinates {
        let name_coord = Coordinate::child_of(defn_coord, non_zero_u32_tuple((index.clone(), 1)));
        let grammar_coord =
            Coordinate::child_of(defn_coord, non_zero_u32_tuple((index.clone(), 2)));
        nodes.add_child(html! {
            <div>
                // { view_text_grammar(m, &name_coord, name) } // changes to the sub-rule name requires re-bindings
                { view_grammar(m, grammar_coord) }  // any change to the grammar, reflects in the grammar map
            </div>
        });
        index += 1;
    }
    let c = coord.clone();
    html! {
        <div
            onclick=m.link.callback(|_| Action::HideContextMenu)
            class=format!{"cell grid row-{} col-{}", coord.row_to_string(), coord.col_to_string()}
            id=format!{"cell-{}", coord.to_string()}
            key=format!{"key-{}", coord.to_string()}
            style={ get_style(m.get_session().grammars.get(&coord).expect("no grammar with this coordinate"), &m.col_widths, &m.row_heights,  &coord) }>
            <input
                class="cell"
                value={name}>
                // oninput=m.link.callback(move |e : InputData| Action::DefnUpdateName(c.clone(), e.value))>
            </input>
            { nodes }
        </div>
    }
}

pub fn view_defn_variant_grammar(
    m: &Model,
    coord: &Coordinate,
    _defn_coord: &Coordinate,
    _name: String,
    sub_coords: Vec<Coordinate>,
) -> Html {
    let mut nodes = VList::new();
    for c in sub_coords {
        nodes.add_child(view_grammar(m, c.clone()));
    }
    html! {
        <div
            onclick=m.link.callback(|_| Action::HideContextMenu)
            class=format!{"cell variant row-{} col-{}", coord.row_to_string(), coord.col_to_string()}
            id=format!{"cell-{}", coord.to_string()}
            key=format!{"key-{}", coord.to_string()}
            style={ get_style(m.get_session().grammars.get(&coord).expect("no grammar with this coordinate"), &m.col_widths, &m.row_heights,  &coord) }>
            { nodes }
            <button onclick=m.link.callback(|_| Action::InsertCol)>
                {"+"}
            </button>
        </div>
    }
}

pub fn view_lookup_grammar(
    m: &Model,
    coord: &Coordinate,
    suggestions: Vec<Coordinate>,
    value: String,
    _lookup_type: Option<Lookup>,
    is_active: bool,
) -> Html {
    let suggestions_div = if is_active {
        let mut suggestions_nodes = VList::new();
        for lookup_coord in suggestions {
            let dest = coord.clone();
            let source = lookup_coord.clone();
            suggestions_nodes.add_child(html!{
                <a tabindex=2
                    onclick=m.link.callback(move |_ : ClickEvent| Action::DoCompletion(source.clone(), dest.clone()))>
                    { lookup_coord.to_string() }
                </a>
            })
        }
        html! {
            <div
                onclick=m.link.callback(|_| Action::HideContextMenu)
                class="suggestion-content">
                { suggestions_nodes }
            </div>
        }
    } else {
        html! { <></> }
    };
    let c = coord.clone();
    let to_toggle = coord.clone();
    let can_toggle: bool = value.clone().deref() == "";
    html! {
        <div
            onclick=m.link.callback(|_| Action::HideContextMenu)
            class=format!{"cell suggestion lookup row-{} col-{}", coord.row_to_string(), coord.col_to_string()}
            id=format!{"cell-{}", coord.to_string()}
            key=format!{"key-{}", coord.to_string()}
            style={ get_style(m.get_session().grammars.get(&coord).expect("no grammar with this coordinate"), &m.col_widths, &m.row_heights,  &coord) }>
            <b style=format!{"font-size: 20px; color: {};", random_color()}>{ "$" }</b>
            <div contenteditable=true
                class=format!{
                        "cell-data {}",
                        if is_active { "cell-active " } else { "cell-inactive" },
                      }
                placeholder="coordinate"
                ref={
                    if is_active {
                        m.focus_node_ref.clone()
                    } else { NodeRef::default() }
                }
                onkeydown=m.link.callback(move |e : KeyDownEvent| {
                    Action::HideContextMenu;
                    if e.code() == "Backspace" && can_toggle {
                        Action::ToggleLookup(to_toggle.clone())
                    } else { Action::Noop }
                })
                oninput=m.link.callback(move |e : InputData| Action::ChangeInput(c.clone(), e.value))
                >
            </div>
            { value }
            { suggestions_div }
        </div>
    }
}

pub fn view_suggestions(m: &Model, coord: Coordinate, suggestions: Vec<SuggestionType>) -> Html {
    let mut suggestion_nodes = VList::new();
    let mut suggestion_index = 1;
    for suggestion in suggestions {
        let c = coord.clone();
        let (text, text_color, keydown_callback, click_callback) = match suggestion {
            SuggestionType::Completion(name, completion_source_coord) => {
                let current_coord = coord.clone();
                let action =
                    Action::DoCompletion(completion_source_coord.clone(), coord.clone());
                let keyboard_action = action.clone();
                let click_action = action.clone();
                (
                    name.clone(),
                    "",
                    m.link.callback(move |e: KeyDownEvent| {
                        if e.code() == "Tab" {
                            e.prevent_default();
                            return Action::NextSuggestion(
                                current_coord.clone(),
                                if e.shift_key() {
                                    suggestion_index - 1
                                } else {
                                    suggestion_index + 1
                                },
                            );
                        } else if e.code() == "Enter" || e.code() == "Space" {
                            return keyboard_action.clone();
                        }
                        Action::Noop
                    }),
                    m.link.callback(move |_: ClickEvent| click_action.clone()),
                )
            }
            SuggestionType::Binding(name, suggestion_coord) => {
                let current_coord = coord.clone();
                (
                    format! {"+ {}", name.clone()},
                    "blue",
                    m.link.callback(move |e: KeyDownEvent| {
                        if e.code() == "Tab" {
                            e.prevent_default();
                            return Action::NextSuggestion(
                                current_coord.clone(),
                                if e.shift_key() {
                                    suggestion_index - 1
                                } else {
                                    suggestion_index + 1
                                },
                            );
                        } else if e.code() == "Enter" || e.code() == "Space" {
                            return Action::BindDefinition(
                                current_coord.clone(),
                                suggestion_coord.clone(),
                                name.clone(),
                            );
                        }
                        Action::Noop
                    }),
                    m.link.callback(|_: ClickEvent| Action::Noop),
                )
            }
            SuggestionType::Command(name, action) => {
                let keyboard_action = action.clone();
                let click_action = action.clone();
                (
                    format! {"> {}", name.clone()},
                    "purple",
                    m.link.callback(move |e: KeyDownEvent| {
                        if e.code() == "Enter" || e.code() == "Space" {
                            return keyboard_action.clone();
                        }
                        Action::Noop
                    }),
                    m.link.callback(move |_: ClickEvent| click_action.clone()),
                )
            }
        };
        suggestion_nodes.add_child(html! {
            <a
                id=format!{"cell-{}-suggestion-{}", c.to_string(), suggestion_index}
                tabindex=2
                style=format!{"color: {};", text_color}
                onkeydown=keydown_callback
                onclick=click_callback>
                { text }
            </a>
        });
        suggestion_index += 1;
    }
    html! {
        <div
        onclick=m.link.callback(|_| Action::HideContextMenu)
        class="suggestion-content">
            { suggestion_nodes }
        </div>
    }
}

pub fn view_input_grammar(
    m: &Model,
    coord: Coordinate,
    suggestions: Vec<SuggestionType>,
    value: String,
    is_active: bool,
) -> Html {
    if let Some(grammar) = m.get_session().grammars.get(&coord) {
        if grammar.clone().style.display == false {
            return html! { <> </> };
        }
    }

    // load the suggestion values, including the completion callbacks
    // and parse them into DOM nodes
    let suggestions_len = if value.clone() != "" && is_active {
        suggestions.len()
    } else {
        0
    };
    /*
     * Calculate if a specific cell should be selected based on the top-rightmo georgiast
     * and bottom-leftmost cells
     */
    let is_selected = cell_is_selected(&coord, &m.first_select_cell, &m.last_select_cell);
    let has_lookup_prefix: bool = value.clone() == "$";
    // TODO: find an alternative to doing all these clonings, like wrapping Coordinate in an Rc
    let current_coord = coord.clone();
    let tab_coord = coord.clone();
    let focus_coord = coord.clone();
    let drag_coord = coord.clone();
    let is_hovered_on = coord.clone();
    let shift_key_pressed = m.shift_key_pressed;
    let new_selected_cell = coord.clone();
<<<<<<< HEAD
    let cell_classes =
        format! {"cell suggestion row-{} col-{}", coord.row_to_string(), coord.col_to_string()};
    let cell_data_classes = format! {
        "cell-data {} {}",
        if is_active { "cell-active " } else { "cell-inactive" },
        if is_selected { "selection" } else { "" }
    };

=======
    let suggestion_coord = coord.clone();
>>>>>>> 851b93aa
    // relevant coordinates for navigation purposes
    let neighbor_left = current_coord
        .neighbor_left()
        .and_then(|c| {
            // check if grammar corresponding to left neighbor coord exists...
            m.get_session().grammars.get(&c).map(|g| {
                // ... and if it's a grid, select it's first cell
                if let Kind::Grid(_) = g.kind {
                    Coordinate::child_of(&c, non_zero_u32_tuple((1, 1)))
                } else {
                    c.clone()
                }
            })
        })
        .clone();
    let neighbor_right = current_coord
        .neighbor_right()
        .and_then(|c| {
            // check if grammar corresponding to right neighbor coord exists...
            m.get_session().grammars.get(&c).map(|g| {
                // ... and if it's a grid, select it's first cell
                // TODO: make this select the last (bottom-rightmost) nested cell
                if let Kind::Grid(_) = g.kind {
                    Coordinate::child_of(&c, non_zero_u32_tuple((1, 1)))
                } else {
                    c.clone()
                }
            })
        })
        .clone();
    let first_col_next_row = {
        let temp = &mut current_coord.neighbor_below();
        if let Some(t) = temp {
            let col = t.col_mut();
            *col = NonZeroU32::new(1).unwrap();
            if m.get_session().grammars.contains_key(&t) {
                Some(t.clone())
            } else {
                None
            }
        } else {
            None
        }
    };
    let last_col_prev_row = /* TODO: get the correct value of this */ current_coord.neighbor_above();
    let keydownhandler = m.link.callback(move |e: KeyDownEvent| {
<<<<<<< HEAD
        // info! {"suggestion len {}", suggestions_len}
=======
>>>>>>> 851b93aa
        if e.code() == "Tab" {
            e.prevent_default();
            if suggestions_len > 0 {
                return Action::NextSuggestion(tab_coord.clone(), 1);
            }
            let next_active_cell = if e.shift_key() {
                neighbor_left
                    .clone()
                    .or(last_col_prev_row.clone())
                    .or(tab_coord.parent().and_then(|c| c.neighbor_left()))
            } else {
                neighbor_right
                    .clone()
                    .or(first_col_next_row.clone())
                    .or(tab_coord.parent().and_then(|c| c.neighbor_right()))
            };
<<<<<<< HEAD
            // info! {"next_active_cell {}", next_active_cell.clone().unwrap().to_string()};
=======
>>>>>>> 851b93aa
            return next_active_cell.map_or(Action::Noop, |c| Action::SetActiveCell(c));
        } 
        if is_selected && (e.code() == "Backspace" || e.code() == "Delete") {       
            return Action::RangeDelete();
        }
        Action::Noop
    });
<<<<<<< HEAD

=======
    let drophandler = m.link.callback(move |e: DragDropEvent| {
        let file = e.data_transfer().unwrap().files().iter().next().unwrap();
        Action::ReadCSVFile(file, is_hovered_on.clone())
    });
>>>>>>> 851b93aa
    html! {
        <div
            onclick=m.link.callback(|_| Action::HideContextMenu)
            class=format! {"cell suggestion row-{} col-{}", coord.row_to_string(), coord.col_to_string()}
            id=format!{"cell-{}", coord.to_string()}
<<<<<<< HEAD
            // style={ get_style(&m, &coord) }>
            style={ get_style(m.get_session().grammars.get(&coord).expect("no grammar with this coordinate"), &m.col_widths, &m.row_heights,  &coord) }
            >
            <div contenteditable=true

                class=cell_data_classes
=======
            key=format!{"key-{}", coord.to_string()}
            style={ get_style(m.get_session().grammars.get(&coord).expect("no grammar with this coordinate"), &m.col_widths, &m.row_heights,  &coord) }>
            <div contenteditable=true
                class=format! {
                    "cell-data {} {}",
                    if is_active { "cell-active" } else { "cell-inactive" },
                    if is_selected { "selection" } else { "" }
                }
>>>>>>> 851b93aa
                onkeydown=keydownhandler
                onkeypress=m.link.callback(move |e : KeyPressEvent| {
                    if e.code() == "Space" && has_lookup_prefix {
                        Action::ToggleLookup(current_coord.clone())
                    } 
                    else { Action::Noop }
                })
                oninput=m.link.callback(move |e : InputData| {
                    Action::ChangeInput(coord.clone(), e.value)
                })
                onclick=m.link.callback(move |e : ClickEvent| {
                    if e.shift_key() {
                        Action::Select(SelectMsg::End(new_selected_cell.clone()))
                    } else {
                        Action::Select(SelectMsg::Start(new_selected_cell.clone()))
                    }
                })
                onfocus=m.link.callback(move |e : FocusEvent| {
                    if !shift_key_pressed {
                        Action::SetActiveCell(focus_coord.clone())
                    } else {
                        Action::Noop
                    }
                })
                /*
                 * RESIZING
                 * - onmouseover: handle cursor change
                 * - onmousedown/up: handle resize events
                 */
                onmouseover=m.link.callback(move |e: MouseOverEvent| {
                    let (offset_x, offset_y) = {
                        // compute the distance from the right & bottom borders that resizing is allowed
                        let target = HtmlElement::try_from(e.target().unwrap()).unwrap();
                        let rect = target.get_bounding_client_rect();
                        (rect.get_width() - e.offset_x(), rect.get_height() - e.offset_y())
                    };
                    let draggable_area = 4.0;
                    if offset_x < draggable_area {
                        Action::SetCursorType(CursorType::EW)
                    } else if offset_y < draggable_area {
                        Action::SetCursorType(CursorType::NS)
                    } else {
                        Action::SetCursorType(CursorType::Default)
                    }
                })
                onmousedown=m.link.callback(move |e: MouseDownEvent| {
                    let (offset_x, offset_y) = {
                        // compute the distance from the right & bottom borders that resizing is allowed
                        let target = HtmlElement::try_from(e.target().unwrap()).unwrap();
                        let rect = target.get_bounding_client_rect();
                        (rect.get_width() - e.offset_x(), rect.get_height() - e.offset_y())
                    };
<<<<<<< HEAD
                    // info!{"offset: {} {}", offset_x, offset_y};
=======
>>>>>>> 851b93aa
                    let draggable_area = 4.0;
                    if offset_x < draggable_area  || offset_y < draggable_area {
                        Action::Resize(ResizeMsg::Start(drag_coord.clone()))
                    } else {
                        Action::Noop
                    }
<<<<<<< HEAD
                })>
                // { value }
=======
                })
                ondrop=drophandler >
                { value.clone() }
>>>>>>> 851b93aa
            </div>
            { 
              if value.clone() != "" && is_active {
                  view_suggestions(m, suggestion_coord, suggestions)
              } else {
                  html! { <></> }
              }
            }
        </div>
    }
}

pub fn view_text_grammar(m: &Model, coord: &Coordinate, value: String, is_active: bool) -> Html {
    let is_selected = cell_is_selected(coord, &m.first_select_cell, &m.last_select_cell);
    let new_selected_cell = coord.clone();
    html! {
        <div
            onclick=m.link.callback(|_| Action::HideContextMenu)
            class=format!{"cell suggestion row-{} col-{}", coord.row_to_string(), coord.col_to_string(),}
            id=format!{"cell-{}", coord.to_string()}
            key=format!{"key-{}", coord.to_string()}
            style={ get_style(m.get_session().grammars.get(&coord).expect("no grammar with this coordinate"), &m.col_widths, &m.row_heights,  &coord) }>
            <div
                class={
                    format!{
                        "cell-data {} {}",
                        if is_active { "cell-active" } else { "cell-inactive" },
                        if is_selected { "selection" } else { "" }
                    }
                },
                onclick=m.link.callback(move |e : ClickEvent| {
                    if e.shift_key() {
                        Action::Select(SelectMsg::End(new_selected_cell.clone()))
                    } else {
                        Action::Select(SelectMsg::Start(new_selected_cell.clone()))
                    }
                })
                ref={
                    if is_active {
                        m.focus_node_ref.clone()
                    } else { NodeRef::default() }
                }>
                { value }
            </div>
        </div>
    }
}

pub fn view_grid_grammar(m: &Model, coord: &Coordinate, sub_coords: Vec<Coordinate>) -> Html {
    let mut nodes = VList::new();
    for c in sub_coords {
        nodes.add_child(view_grammar(m, c.clone()));
    }
    html! {
        <div
            onclick=m.link.callback(|_| Action::HideContextMenu)
            class=format!{"\ncell grid row-{} col-{}", coord.row_to_string(), coord.col_to_string()}
            id=format!{"cell-{}", coord.to_string()}
            style={ get_style(m.get_session().grammars.get(&coord).expect("no grammar with this coordinate"), &m.col_widths, &m.row_heights,  &coord) }>
            { nodes }
        </div>
    }
}

pub fn view_context_menu(m: &Model) -> Html {
    let default_options = vec![
        (
            "Insert Row",
            m.link.callback(|_| Action::InsertRow),
            true,
            1,
        ),
        (
            "Insert Col",
            m.link.callback(|_| Action::InsertCol),
            true,
            1,
        ),
        (
            "Delete Row",
            m.link.callback(|_| Action::DeleteRow),
            true,
            1,
        ),
        (
            "Delete Col",
            m.link.callback(|_| Action::DeleteCol),
            true,
            1,
        ),
        (
            "----------",
            m.link.callback(|_| Action::HideContextMenu),
            true,
            0,
        ),
        ("Zoom In (+)", m.link.callback(|_| Action::ZoomIn), true, 2),
        (
            "Zoom Reset",
            m.link.callback(|_| Action::ZoomReset),
            true,
            2,
        ),
        (
            "Zoom Out (-)",
            m.link.callback(|_| Action::ZoomOut),
            true,
            2,
        ),
        (
            "----------",
            m.link.callback(|_| Action::HideContextMenu),
            true,
            0,
        ),
        ("Save", m.link.callback(|_| Action::SaveSession()), true, 3),
        ("Reset", m.link.callback(|_| Action::Recreate), true, 3),
        ("Merge", m.link.callback(|_| Action::MergeCells()), false, 3),
    ];
    /*option Name and action are what their name means
    option_param represents the default or conditionnal render of an option
    option_layer represents the visual layer of the option on the context menu that for now only helps the break
        But will evolve in the future
    */
    let option_nodes = {
        let mut v = VList::new();

        for (option_name, option_action, option_param, option_layer) in default_options {
            let mut should_render = true;

            //Conditional for the options that should only show under certain circumstances
            if !option_param {
                should_render = false;
                //Conditions Manager on the conditional context-menu Option
                match option_name.clone() {
                    "Merge" => {
                        if m.last_select_cell != None {
                            should_render = true;
                        }
                    }
                    _ => info!("Parameter not managed {:?}", option_name),
                }
            }
            //Option render
            if should_render {
                v.add_child(html! {
                    <li class="context-menu-option" onclick=option_action>
                        { option_name }
                    </li>
                });
            }
        }
        v
    };

    let position_style = if let Some((left, top)) = m.context_menu_position {
        format! {"display: block; top: {}px; left: {}px", top, left}
    } else {
        format! {"display: none;"}
    };

    html! {
        <div
            onclick=m.link.callback(|_| Action::HideContextMenu)
            class="context-menu" style=position_style>
            <ul class="context-menu-options">
                {option_nodes}
            </ul>
        </div>
    }
}
// util function for determining if one cell's coordinate is within the range of selected cells.
fn cell_is_selected(
    coord: &Coordinate,
    first_select_cell: &Option<Coordinate>,
    last_select_cell: &Option<Coordinate>,
) -> bool {
    let depth = first_select_cell
        .clone()
        .map(|c| c.row_cols.len())
        .unwrap_or(std::usize::MAX);
    match (
        first_select_cell
            .clone()
            .and_then(|c| c.row_cols.get(depth - 1).cloned()),
        last_select_cell
            .clone()
            .and_then(|c| c.row_cols.get(depth - 1).cloned()),
    ) {
        (_, _) if coord.row_cols.len() < depth => false,
        (Some((first_row, first_col)), Some((last_row, last_col))) => {
            let current_cell = if coord.row_cols.len() > depth {
                coord.truncate(depth).unwrap_or(coord.clone())
            } else {
                coord.clone()
            };
            let row_range = if first_row.get() > last_row.get() {
                (last_row.get()..=first_row.get())
            // (a..=b) is shorthand for an integer Range that's inclusive of lower and upper bounds
            } else {
                (first_row.get()..=last_row.get())
            };
            let col_range = if first_col.get() > last_col.get() {
                (last_col.get()..=first_col.get())
            } else {
                (first_col.get()..=last_col.get())
            };
            let parent_cell = current_cell.parent();
            let parent_check = first_select_cell.clone().unwrap().parent();
            row_range.contains(&current_cell.row().get())
                && col_range.contains(&current_cell.col().get()) && parent_cell == parent_check
        }
        _ => false,
    }
}

fn random_color() -> String {
    js! (
        var col = "";
        for (var i=0; i<6; i++) {
            col += (Math.random()*16|0).toString(16);
        }
        return "#"+col;
    )
    .try_into()
    .unwrap()
}
<|MERGE_RESOLUTION|>--- conflicted
+++ resolved
@@ -192,7 +192,6 @@
                 onclick=m.link.callback(|e: ClickEvent| { e.prevent_default(); Action::Noop })
                 value={default_row}>
             </input>
-<<<<<<< HEAD
     };
 
     let nest_col_input = html! {
@@ -213,24 +212,6 @@
             onclick=m.link.callback(|e: ClickEvent| { e.prevent_default(); Action::Noop })
             value={default_col}>
         </input>
-=======
-            <input
-                class="active-cell-indicator"
-                placeholder="Col"
-                size="3"
-                oninput=m.link.callback(move |e: InputData| {
-                        if let Ok (col) = e.value.parse::<i32>() {
-                            return Action::ChangeDefaultNestedGrid(
-                                non_zero_u32_tuple((default_row, (col as u32)))
-                            );
-                        }
-                    Action::Noop
-                })
-                onclick=m.link.callback(|e: ClickEvent| { e.prevent_default(); Action::Noop })
-                value={default_col}>
-            </input>
-        </button>
->>>>>>> 851b93aa
     };
 
     let add_definition_button = {
@@ -766,7 +747,6 @@
     let is_hovered_on = coord.clone();
     let shift_key_pressed = m.shift_key_pressed;
     let new_selected_cell = coord.clone();
-<<<<<<< HEAD
     let cell_classes =
         format! {"cell suggestion row-{} col-{}", coord.row_to_string(), coord.col_to_string()};
     let cell_data_classes = format! {
@@ -775,9 +755,7 @@
         if is_selected { "selection" } else { "" }
     };
 
-=======
     let suggestion_coord = coord.clone();
->>>>>>> 851b93aa
     // relevant coordinates for navigation purposes
     let neighbor_left = current_coord
         .neighbor_left()
@@ -824,10 +802,6 @@
     };
     let last_col_prev_row = /* TODO: get the correct value of this */ current_coord.neighbor_above();
     let keydownhandler = m.link.callback(move |e: KeyDownEvent| {
-<<<<<<< HEAD
-        // info! {"suggestion len {}", suggestions_len}
-=======
->>>>>>> 851b93aa
         if e.code() == "Tab" {
             e.prevent_default();
             if suggestions_len > 0 {
@@ -844,10 +818,6 @@
                     .or(first_col_next_row.clone())
                     .or(tab_coord.parent().and_then(|c| c.neighbor_right()))
             };
-<<<<<<< HEAD
-            // info! {"next_active_cell {}", next_active_cell.clone().unwrap().to_string()};
-=======
->>>>>>> 851b93aa
             return next_active_cell.map_or(Action::Noop, |c| Action::SetActiveCell(c));
         } 
         if is_selected && (e.code() == "Backspace" || e.code() == "Delete") {       
@@ -855,27 +825,15 @@
         }
         Action::Noop
     });
-<<<<<<< HEAD
-
-=======
     let drophandler = m.link.callback(move |e: DragDropEvent| {
         let file = e.data_transfer().unwrap().files().iter().next().unwrap();
         Action::ReadCSVFile(file, is_hovered_on.clone())
     });
->>>>>>> 851b93aa
     html! {
         <div
             onclick=m.link.callback(|_| Action::HideContextMenu)
             class=format! {"cell suggestion row-{} col-{}", coord.row_to_string(), coord.col_to_string()}
             id=format!{"cell-{}", coord.to_string()}
-<<<<<<< HEAD
-            // style={ get_style(&m, &coord) }>
-            style={ get_style(m.get_session().grammars.get(&coord).expect("no grammar with this coordinate"), &m.col_widths, &m.row_heights,  &coord) }
-            >
-            <div contenteditable=true
-
-                class=cell_data_classes
-=======
             key=format!{"key-{}", coord.to_string()}
             style={ get_style(m.get_session().grammars.get(&coord).expect("no grammar with this coordinate"), &m.col_widths, &m.row_heights,  &coord) }>
             <div contenteditable=true
@@ -884,7 +842,6 @@
                     if is_active { "cell-active" } else { "cell-inactive" },
                     if is_selected { "selection" } else { "" }
                 }
->>>>>>> 851b93aa
                 onkeydown=keydownhandler
                 onkeypress=m.link.callback(move |e : KeyPressEvent| {
                     if e.code() == "Space" && has_lookup_prefix {
@@ -937,24 +894,15 @@
                         let rect = target.get_bounding_client_rect();
                         (rect.get_width() - e.offset_x(), rect.get_height() - e.offset_y())
                     };
-<<<<<<< HEAD
-                    // info!{"offset: {} {}", offset_x, offset_y};
-=======
->>>>>>> 851b93aa
                     let draggable_area = 4.0;
                     if offset_x < draggable_area  || offset_y < draggable_area {
                         Action::Resize(ResizeMsg::Start(drag_coord.clone()))
                     } else {
                         Action::Noop
                     }
-<<<<<<< HEAD
-                })>
-                // { value }
-=======
                 })
                 ondrop=drophandler >
                 { value.clone() }
->>>>>>> 851b93aa
             </div>
             { 
               if value.clone() != "" && is_active {
