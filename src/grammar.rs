use serde::{Deserialize, Serialize};
use std::cmp::Ordering;
use std::default::Default;
use std::num::NonZeroU32;
use std::ops::Deref;
use std::option::Option;

use crate::coordinate::{Col, Coordinate, Row};
use crate::style::Style;

// Grammar is the main data-type representing
// the contents of a cell
#[derive(Deserialize, Debug, Clone)]
pub struct Grammar {
    pub name: String,
    pub style: Style,
    pub kind: Kind,
}
js_serializable!(Grammar);
js_deserializable!(Grammar);

// Kinds of grammars in the system.
// Since this is an Enum, a Grammar's kind field
// can only be set to one these variants at a time
#[derive(Deserialize, Debug, Clone)]
pub enum Kind {
    // Read-only text grammar
    Text(String),

    // Readable and writable text grammar
    Input(String),

    // Structural grammar that nests a grid of grammars
    Grid(Vec<(NonZeroU32, NonZeroU32)>),

    // Interactive Grammars
    Interactive(String, Interactive),

    // Lookup grammar
    // in the context of definitions, these bind to cell bindings
    Lookup(String, Option<Lookup>),

    // Definition grammar
    // sort of like a mirror to the meta-table that creates new grammars and
    // specifies valid completions
    Defn(
        /* binding name */ String,
        /* definition coord */ Coordinate,
        /* rule names and coordinates */ Vec<(String, Coordinate)>,
    ),
}
js_serializable!(Kind);
js_deserializable!(Kind);

// Kinds of lookup grammars
#[derive(Serialize, Deserialize, Debug, Clone)]
pub enum Lookup {
    Cell(Coordinate),
    Range {
        parent: Coordinate,
        start: (NonZeroU32, NonZeroU32),
        end: (NonZeroU32, NonZeroU32),
    },
    Row(Row),
    Col(Col),
}

// Kinds of interactive grammars
#[derive(Deserialize, Debug, Clone)]
pub enum Interactive {
    Button(),
    Slider(/*value*/ f64, /*min*/ f64, /*max*/ f64),
    Toggle(bool),
}

impl Default for Grammar {
    fn default() -> Self {
        Self {
            name: "".to_string(),
            style: Style::default(),
            kind: Kind::Input("".to_string()),
        }
    }
}

impl Grammar {
    pub fn style(&self, coord: &Coordinate) -> String {
        match &self.kind {
            Kind::Grid(sub_coords) => {
                let mut grid_area_str = "\"".to_string();
                let mut prev_row = 1;
                let mut sub_coords = sub_coords.clone();
                sub_coords.sort_by(|(a_row, a_col), (b_row, b_col)| {
                    if a_row < b_row {
                        Ordering::Less
                    } else if a_row == b_row {
                        if a_col < b_col {
                            Ordering::Less
                        } else {
                            Ordering::Greater
                        }
                    } else {
                        Ordering::Greater
                    }
                });
                for (row, col) in sub_coords {
                    if row.get() > prev_row {
                        grid_area_str.pop();
                        grid_area_str += "\"\n\"";
                    }
                    let sub_coord = Coordinate::child_of(coord, (row.clone(), col.clone()));
                    grid_area_str += format! {"cell-{} ", sub_coord.to_string()}.deref();
                    prev_row = row.get();
                }
                grid_area_str.pop();
                grid_area_str += "\"";
                format! {
                    "display: grid;\ngrid-area: cell-{};\nheight: fit-content;\nwidth: fit-content !important;\ngrid-template-areas: \n{};\n",
                    coord.to_string(),
                    grid_area_str,
                }
            }
            Kind::Lookup(_, _) => format! {
                "{}display: inline-flex; grid-area: cell-{}; background: white;\n", self.style.to_string(), coord.to_string()
            },
            _ => format! {"{}grid-area: cell-{};\n", self.style.to_string(), coord.to_string()},
<<<<<<< HEAD
        }
    }

    pub fn text(name: String, value: String) -> Grammar {
        Grammar {
            name: name,
=======
        }
    }

    // NOTE: more info on this pattern here: https://hermanradtke.com/2015/05/06/creating-a-rust-function-that-accepts-string-or-str.html
    pub fn text<S>(name: S, value: S) -> Grammar
    where
        S: Into<String>,
    {
        Grammar {
            name: name.into(),
            style: Style::default(),
            kind: Kind::Text(value.into()),
        }
    }

    pub fn input<S>(name: S, value: S) -> Grammar
    where
        S: Into<String>,
    {
        Grammar {
            name: name.into(),
            style: Style::default(),
            kind: Kind::Input(value.into()),
        }
    }

    pub fn default_button() -> Grammar {
        Grammar {
            name: "button".to_string(),
            style: Style::default(),
            kind: Kind::Interactive("".to_string(), Interactive::Button()),
        }
    }

    pub fn default_slider() -> Grammar {
        Grammar {
            name: "slider".to_string(),
>>>>>>> 1934e1eb
            style: Style::default(),
            kind: Kind::Interactive("".to_string(), Interactive::Slider(0.0, 0.0, 100.0)),
        }
    }

    pub fn default_toggle() -> Grammar {
        Grammar {
            name: "toggle".to_string(),
            style: Style::default(),
            kind: Kind::Interactive("".to_string(), Interactive::Toggle(false)),
        }
    }

    pub fn input(name: String, value: String) -> Grammar {
        Grammar {
            name: name,
            style: Style::default(),
            kind: Kind::Input(value),
        }
    }

    pub fn as_grid(rows: NonZeroU32, cols: NonZeroU32) -> Grammar {
        let mut grid: Vec<(NonZeroU32, NonZeroU32)> = Vec::new();
        for i in 1..(rows.get() + 1) {
            for j in 1..(cols.get() + 1) {
                grid.push((NonZeroU32::new(i).unwrap(), NonZeroU32::new(j).unwrap()));
            }
        }

        Grammar {
            name: "".to_string(),
            style: Style::default(),
            kind: Kind::Grid(grid),
        }
    }
}

#[macro_export]
macro_rules! grammar_table {
	($([$($content:tt)*]), *) => (
		HashMap::<Coordinate, Grammar>::from_iter(vec![$(vec![$($content)*]), *].into_iter().flatten().collect())
	);
<<<<<<< HEAD

    /*
    (@step $_idx:expr,) => {};

    (@step $idx:expr, $head:ident, $($tail:ident,)*) => {
        impl A {
            fn $head(&self) -> i32 {
                self.data[$idx]
            }
        }

        grammar_table!(@step $idx + 1usize, $($tail,)*);
    };

=======

    /*
    (@step $_idx:expr,) => {};

    (@step $idx:expr, $head:ident, $($tail:ident,)*) => {
        impl A {
            fn $head(&self) -> i32 {
                self.data[$idx]
            }
        }

        grammar_table!(@step $idx + 1usize, $($tail,)*);
    };

>>>>>>> 1934e1eb
    ($($n:ident),*) => {
        grammar_table!(@step 0usize, $($n,)*);
    }
    */
}<|MERGE_RESOLUTION|>--- conflicted
+++ resolved
@@ -124,14 +124,6 @@
                 "{}display: inline-flex; grid-area: cell-{}; background: white;\n", self.style.to_string(), coord.to_string()
             },
             _ => format! {"{}grid-area: cell-{};\n", self.style.to_string(), coord.to_string()},
-<<<<<<< HEAD
-        }
-    }
-
-    pub fn text(name: String, value: String) -> Grammar {
-        Grammar {
-            name: name,
-=======
         }
     }
 
@@ -169,7 +161,6 @@
     pub fn default_slider() -> Grammar {
         Grammar {
             name: "slider".to_string(),
->>>>>>> 1934e1eb
             style: Style::default(),
             kind: Kind::Interactive("".to_string(), Interactive::Slider(0.0, 0.0, 100.0)),
         }
@@ -180,14 +171,6 @@
             name: "toggle".to_string(),
             style: Style::default(),
             kind: Kind::Interactive("".to_string(), Interactive::Toggle(false)),
-        }
-    }
-
-    pub fn input(name: String, value: String) -> Grammar {
-        Grammar {
-            name: name,
-            style: Style::default(),
-            kind: Kind::Input(value),
         }
     }
 
@@ -212,7 +195,6 @@
 	($([$($content:tt)*]), *) => (
 		HashMap::<Coordinate, Grammar>::from_iter(vec![$(vec![$($content)*]), *].into_iter().flatten().collect())
 	);
-<<<<<<< HEAD
 
     /*
     (@step $_idx:expr,) => {};
@@ -227,22 +209,6 @@
         grammar_table!(@step $idx + 1usize, $($tail,)*);
     };
 
-=======
-
-    /*
-    (@step $_idx:expr,) => {};
-
-    (@step $idx:expr, $head:ident, $($tail:ident,)*) => {
-        impl A {
-            fn $head(&self) -> i32 {
-                self.data[$idx]
-            }
-        }
-
-        grammar_table!(@step $idx + 1usize, $($tail,)*);
-    };
-
->>>>>>> 1934e1eb
     ($($n:ident),*) => {
         grammar_table!(@step 0usize, $($n,)*);
     }
