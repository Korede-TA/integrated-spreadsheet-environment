--- conflicted
+++ resolved
@@ -5,16 +5,6 @@
 use std::num::NonZeroU32;
 use std::ops::Deref;
 use std::option::Option;
-<<<<<<< HEAD
-=======
-use serde::{Serialize, Deserialize};
-
-use crate::coordinate::{
-    Coordinate,
-    Row, Col,
-};
-use crate::style::Style;
->>>>>>> 20da0b03
 
 // Grammar is the main data-type representing
 // the contents of a cell
@@ -37,10 +27,6 @@
 
     // Readable and writable text grammar
     Input(String),
-<<<<<<< HEAD
-=======
-
->>>>>>> 20da0b03
     // Structural grammar that nests a grid of grammars
     Grid(Vec<(NonZeroU32, NonZeroU32)>),
 
@@ -49,7 +35,6 @@
 
     // Lookup grammar
     Lookup(String, Option<Lookup>),
-<<<<<<< HEAD
 }
 js_serializable!(Kind);
 js_deserializable!(Kind);
@@ -65,8 +50,7 @@
     },
     Row(Row),
     Col(Col),
-=======
->>>>>>> 20da0b03
+
 }
 
 // Kinds of lookup grammars
@@ -134,14 +118,10 @@
             Kind::Lookup(_, _) => format! {
                 "{}display: inline-flex; grid-area: cell-{}; background: white;\n", self.style.to_string(), coord.to_string()
             },
-<<<<<<< HEAD
-            _ => format! {"{}grid-area: cell-{};\n", self.style.to_string(), coord.to_string()},
-=======
             Kind::Lookup(_, _) => format!{
                 "{}display: inline-flex; grid-area: cell-{}; background: white;\n", self.style.to_string(), coord.to_string()
             },
             _ => format!{"{}grid-area: cell-{};\n", self.style.to_string(), coord.to_string()},
->>>>>>> 20da0b03
         }
     }
 
