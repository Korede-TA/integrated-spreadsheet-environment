use serde::{
    ser::{SerializeSeq, SerializeStruct, SerializeStructVariant, Serializer},
    Deserialize, Serialize,
};
use std::collections::HashMap;
use std::option::Option;

use crate::coordinate::Coordinate;
use crate::grammar::{Grammar, Interactive, Kind};
use crate::style::Style;

// Session encapsulates the serializable state of the application that gets stored to disk
// in a .ise file (which is just a JSON file)
#[derive(Deserialize, Debug, Clone)]
pub struct Session {
    pub title: String,
    pub root: Grammar,
    pub meta: Grammar,
    pub grammars: HashMap<Coordinate, Grammar>,
}
js_serializable!(Session);
js_deserializable!(Session);

impl Serialize for Session {
    fn serialize<S>(&self, serializer: S) -> Result<S::Ok, S::Error>
    where
        S: Serializer,
    {
        let mut state = serializer.serialize_struct("Session", 3)?;
        state.serialize_field("title", &self.title)?;
        state.serialize_field("root", &self.root)?;
        state.serialize_field("meta", &self.meta)?;
        state.serialize_field("grammars", &self.grammars)?;
        state.end()
    }
}

impl Serialize for Style {
    fn serialize<S>(&self, serializer: S) -> Result<S::Ok, S::Error>
    where
        S: Serializer,
    {
        let mut state = serializer.serialize_struct("Style", 6)?;
        state.serialize_field("width", &self.width)?;
        state.serialize_field("height", &self.height)?;
        state.serialize_field("border_color", &self.border_color)?;
        state.serialize_field("border_collapse", &self.border_collapse)?;
        state.serialize_field("font_weight", &self.font_weight)?;
        state.serialize_field("font_color", &self.font_color)?;
        state.end()
    }
}

impl Serialize for Grammar {
    fn serialize<S>(&self, serializer: S) -> Result<S::Ok, S::Error>
    where
        S: Serializer,
    {
        let mut state = serializer.serialize_struct("Grammar", 3)?;
        state.serialize_field("name", &self.name)?;
        state.serialize_field("style", &self.style)?;
        state.serialize_field("kind", &self.kind)?;
        state.end()
    }
}

impl Serialize for Interactive {
    fn serialize<S>(&self, serializer: S) -> Result<S::Ok, S::Error>
    where
        S: Serializer,
    {
        match &self {
            Interactive::Button() => {
                let mut sv = serializer.serialize_struct_variant("Interactive", 0, "Button", 1)?;
                sv.serialize_field("button", &())?;
                sv.end()
            }
            Interactive::Slider(val, min, max) => {
                let mut sv = serializer.serialize_struct_variant("Interactive", 1, "Slider", 3)?;
                sv.serialize_field("slider_value", val)?;
                sv.serialize_field("slider_min", min)?;
                sv.serialize_field("slider_max", max)?;
                sv.end()
            }
            Interactive::Toggle(b) => {
                let mut sv = serializer.serialize_struct_variant("Interactive", 2, "Toggle", 1)?;
                sv.serialize_field("toggle_state", b)?;
                sv.end()
            }
        }
    }
}

impl Serialize for Kind {
    fn serialize<S>(&self, serializer: S) -> Result<S::Ok, S::Error>
    where
        S: Serializer,
    {
        match &self {
            Kind::Text(s) => {
                let mut sv = serializer.serialize_struct_variant("Kind", 0, "Text", 1)?;
                sv.serialize_field("text", s)?;
                sv.end()
            }
            Kind::Input(s) => {
                let mut sv = serializer.serialize_struct_variant("Kind", 1, "Input", 1)?;
                sv.serialize_field("input", s)?;
                sv.end()
            }
            Kind::Interactive(s, x) => {
                let mut sv = serializer.serialize_struct_variant("Kind", 2, "Interactive", 2)?;
                sv.serialize_field("name", s)?;
                sv.serialize_field("interactive", x)?;
                sv.end()
            }
            Kind::Grid(v) => {
                let mut seq = serializer.serialize_seq(Some(v.len()))?;
                for e in v {
                    seq.serialize_element(e)?;
                }
                seq.end()
            }
            Kind::Lookup(s, x) => {
                let mut sv = serializer.serialize_struct_variant("Kind", 3, "Lookup", 2)?;
                sv.serialize_field("raw_value", s)?;
                sv.serialize_field("lookup", x)?;
                sv.end()
            }
            Kind::Defn(s, c, rules) => {
                let mut sv = serializer.serialize_struct_variant("Kind", 4, "Defn", 3)?;
                sv.serialize_field("name", s)?;
                sv.serialize_field("coordinate", c)?;
                sv.serialize_field("rules", rules)?;
                sv.end()
            }
        }
    }
}

impl Serialize for Coordinate {
    fn serialize<S>(&self, serializer: S) -> Result<S::Ok, S::Error>
    where
        S: Serializer,
    {
<<<<<<< HEAD
        /*
        let mut seq = serializer.serialize_seq(Some(self.row_cols.len()))?;
        for e in self.row_cols.clone() {
            let (a, b) = e;
            let s = format!("{}-{}",&a,&b);
            seq.serialize_element(&s)?;
        }
        seq.end()
        */
        // let s = "";
        // for e in self.row_cols.clone() {
        //     let (a, b) = e;
        //     let _s = format!("{}-{}-{}", s, &a, &b);
        // }
=======
>>>>>>> f1e35929
        serializer.serialize_str(&self.to_string())
    }
}<|MERGE_RESOLUTION|>--- conflicted
+++ resolved
@@ -142,23 +142,6 @@
     where
         S: Serializer,
     {
-<<<<<<< HEAD
-        /*
-        let mut seq = serializer.serialize_seq(Some(self.row_cols.len()))?;
-        for e in self.row_cols.clone() {
-            let (a, b) = e;
-            let s = format!("{}-{}",&a,&b);
-            seq.serialize_element(&s)?;
-        }
-        seq.end()
-        */
-        // let s = "";
-        // for e in self.row_cols.clone() {
-        //     let (a, b) = e;
-        //     let _s = format!("{}-{}-{}", s, &a, &b);
-        // }
-=======
->>>>>>> f1e35929
         serializer.serialize_str(&self.to_string())
     }
 }