--- conflicted
+++ resolved
@@ -1,25 +1,17 @@
-<<<<<<< HEAD
 // use coord_row;
 use pest::Parser;
 use serde::{Deserialize, Serialize};
-=======
->>>>>>> e033fc94
 use std::char::from_u32;
 use std::num::NonZeroU32;
 use std::option::Option;
 use std::panic;
 
-<<<<<<< HEAD
 use crate::coord;
 use crate::util::{coord_show, non_zero_u32_tuple};
 
 #[derive(Parser)]
 #[grammar = "coordinate.pest"]
 pub struct CoordinateParser;
-=======
-use crate::util::coord_show;
-use serde::{Deserialize, Serialize};
->>>>>>> e033fc94
 
 // Coordinate specifies the nested coordinate structure
 #[derive(Deserialize, PartialEq, Eq, Debug, Hash, Clone, Default)]
@@ -35,10 +27,6 @@
     pub fn child_of(parent: &Self, child_coord: (NonZeroU32, NonZeroU32)) -> Coordinate {
         let mut new_row_col = parent.clone().row_cols;
         new_row_col.push(child_coord);
-<<<<<<< HEAD
-        info! {"parent and child val: (pa: {:?}, child: {:?}, fin {:?});", parent, child_coord, new_row_col};
-=======
->>>>>>> e033fc94
         Coordinate {
             row_cols: new_row_col,
         }
@@ -62,9 +50,6 @@
         Some(parent)
     }
 
-<<<<<<< HEAD
-    // TEST: to_string(coord!("root-A1-B2-B3")) == "root-A1-B2-B3"
-=======
     pub fn truncate(&self, n: usize) -> Option<Coordinate> {
         if self.row_cols.len() <= n {
             return None;
@@ -83,7 +68,6 @@
         self.row_cols.last().unwrap().clone()
     }
 
->>>>>>> e033fc94
     pub fn to_string(&self) -> String {
         coord_show(
             self.row_cols
@@ -129,23 +113,8 @@
     // - row_to_string(coord!("root-A1-B2-B3")) = "root-A1-B2-3"
     pub fn row_to_string(&self) -> String {
         if let Some(parent) = self.parent() {
-<<<<<<< HEAD
-            info!(
-                "row to str {:?}, {:?}",
-                format! {"{}-{}", parent.to_string(), self.row().get()},
-                self
-            );
             format! {"{}-{}", parent.to_string(), self.row().get()}
         } else {
-            info!(
-                " row to str22 {:?}, {:?}",
-                format! {"{}", self.row().get()},
-                self
-            );
-=======
-            format! {"{}-{}", parent.to_string(), self.row().get()}
-        } else {
->>>>>>> e033fc94
             format! {"{}", self.row().get()}
         }
     }
@@ -310,17 +279,9 @@
 macro_rules! coord {
     ( $coord_str:tt ) => {{
         let mut fragments: Vec<(NonZeroU32, NonZeroU32)> = Vec::new();
-<<<<<<< HEAD
-
         let pairs = CoordinateParser::parse(Rule::coordinate, $coord_str)
             .unwrap_or_else(|e| panic!("{}", e));
 
-=======
-
-        let pairs = CoordinateParser::parse(Rule::coordinate, $coord_str)
-            .unwrap_or_else(|e| panic!("{}", e));
-
->>>>>>> e033fc94
         for pair in pairs {
             match pair.as_rule() {
                 Rule::special if pair.as_str() == "root" => {
@@ -379,7 +340,6 @@
 
         Row(coord!($parent_str), NonZeroU32::new(row).unwrap())
     }};
-<<<<<<< HEAD
 }
 
 #[cfg(test)]
@@ -503,6 +463,4 @@
         );
         // unimplemented!();
     }
-=======
->>>>>>> e033fc94
 }