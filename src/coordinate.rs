use pest::Parser;
use serde::{Deserialize, Serialize};
use std::char::from_u32;
use std::num::NonZeroU32;
use std::ops::Deref;
use std::option::Option;
use std::panic;

use crate::coord;
use crate::coordinate;
use crate::util::{coord_show, non_zero_u32_tuple};

#[derive(Parser)]
#[grammar = "coordinate.pest"]
pub struct CoordinateParser;

// Coordinate specifies the nested coordinate structure
#[derive(PartialEq, Eq, Debug, Hash, Clone, Default)]
pub struct Coordinate {
    pub row_cols: Vec<(NonZeroU32, NonZeroU32)>, // TEST: should never be empty list
}
js_serializable!(Coordinate);
js_deserializable!(Coordinate);

impl Coordinate {
    pub fn child_of(parent: &Self, child_coord: (NonZeroU32, NonZeroU32)) -> Coordinate {
        let mut new_row_col = parent.clone().row_cols;
        new_row_col.push(child_coord);
<<<<<<< HEAD
=======
        info!("pareb = {:?}, child_coord = {:?}", parent, child_coord);
>>>>>>> d000f71c

        Coordinate {
            row_cols: new_row_col,
        }
    }

    pub fn parent(&self) -> Option<Coordinate> {
        if self.row_cols.len() == 1 {
            return None;
        }

        let parent = {
            let mut temp = self.clone();
            temp.row_cols.pop();
            temp
        };

        Some(parent)
    }

    pub fn truncate(&self, n: usize) -> Option<Coordinate> {
        if self.row_cols.len() <= n {
            return None;
        }

        let truncated = {
            let mut temp = self.clone();
            temp.row_cols.truncate(n);
            temp
        };

        Some(truncated)
    }

    pub fn row_col(&self) -> (NonZeroU32, NonZeroU32) {
        self.row_cols.last().unwrap().clone()
    }

    pub fn to_string(&self) -> String {
        coord_show(
            self.row_cols
                .iter()
                .map(|(r, c)| (r.get(), c.get()))
                .collect(),
        )
        .unwrap()
    }

    pub fn row(&self) -> NonZeroU32 {
        if let Some(last) = self.row_cols.last() {
            last.0
        } else {
            panic! {"a coordinate should always have a row, this one doesnt"}
        }
    }

    // TEST: same as above (but mutable)
    fn row_mut(&mut self) -> &mut NonZeroU32 {
        if let Some(last) = self.row_cols.last_mut() {
            &mut last.0
        } else {
            panic! {"a coordinate should always have a row, this one doesnt"}
        }
    }

    pub fn full_row(&self) -> Row {
        Row(
            self.parent()
                .expect("full_row shouldn't be called on root or meta"),
            self.row(),
        )
    }

    pub fn row_to_string(&self) -> String {
        if let Some(parent) = self.parent() {
            format! {"{}-{}", parent.to_string(), self.row().get()}
        } else {
            format! {"{}", self.row().get()}
        }
    }

    pub fn col(&self) -> NonZeroU32 {
        if let Some(last) = self.row_cols.last() {
            last.1
        } else {
            panic! {"a coordinate should always have a column, this one doesnt"}
        }
    }

    // TEST: same as above (but mutable)
    pub fn col_mut(&mut self) -> &mut NonZeroU32 {
        if let Some(last) = self.row_cols.last_mut() {
            &mut last.1
        } else {
            panic! {"a coordinate should always have a column, this one doesnt"}
        }
    }
    // TEST: same as above (but mutable)
    pub fn full_col(&self) -> Col {
        Col(
            self.parent()
                .expect("full_col shouldn't be called on root or meta"),
            self.col(),
        )
    }

    pub fn col_to_string(&self) -> String {
        if let Some(parent) = self.parent() {
            format! {"{}-{}", parent.to_string(), from_u32(self.col().get() + 64).unwrap()}
        } else {
            format! {"{}", from_u32(self.col().get() + 64).unwrap()}
        }
    }

    // if a cell is the parent, grandparent,..., (great xN)-grandparent of another
    // Optionally returns: Some(N) if true (including N=0 if sibling),
    // or None if false
    // TODO: Korede Check this
    pub fn is_n_parent(&self, other: &Self) -> Option<i32> {
        if self.row_cols.len() > other.row_cols.len() {
            return None;
        }

        let mut n = 0;
        for (a, b) in self.row_cols.iter().zip(other.row_cols.iter()) {
            if a != b {
                break;
            }
            n += 1;
        }
        Some(n)
    }
    // (3, 2) (2,2)
    //"root-A1-B2-B3"
    //"root-A1-B2-B2"
    pub fn neighbor_above(&self) -> Option<Coordinate> {
        let mut new_row_col = self.clone().row_cols;
        if let Some(last) = new_row_col.last_mut() {
            if last.0.get() > 1 {
                *last = (
                    /* row */ NonZeroU32::new(last.0.get() - 1).unwrap(),
                    /* column */ last.1,
                );
                return Some(Coordinate {
                    row_cols: new_row_col,
                });
            }
        }

        None
    }
    //"root-A1-B2-B3"
    //"root-A1-B2-B4"
    pub fn neighbor_below(&self) -> Option<Coordinate> {
        let mut new_row_col = self.clone().row_cols;
        if let Some(last) = new_row_col.last_mut() {
            *last = (
                /* row */ NonZeroU32::new(last.0.get() + 1).unwrap(),
                /* column */ last.1,
            );
            return Some(Coordinate {
                row_cols: new_row_col,
            });
        }

        None
    }

    pub fn neighbor_left(&self) -> Option<Coordinate> {
        let mut new_row_col = self.clone().row_cols;
        if let Some(last) = new_row_col.last_mut() {
            if last.1.get() > 1 {
                *last = (
                    /* row */ last.0,
                    /* column */ NonZeroU32::new(last.1.get() - 1).unwrap(),
                );
                return Some(Coordinate {
                    row_cols: new_row_col,
                });
            }
        }

        None
    }

    pub fn neighbor_right(&self) -> Option<Coordinate> {
        let mut new_row_col = self.clone().row_cols;
        if let Some(last) = new_row_col.last_mut() {
            *last = (
                /* row */ last.0,
                /* column */ NonZeroU32::new(last.1.get() + 1).unwrap(),
            );
            return Some(Coordinate {
                row_cols: new_row_col,
            });
        }

        None
    }
}

#[derive(Serialize, Deserialize, Debug, Clone, Hash)]
pub struct Row(
    /* parent */ pub Coordinate,
    /* row_index */ pub NonZeroU32,
);

impl PartialEq for Row {
    fn eq(&self, other: &Self) -> bool {
        self.0 == other.0 && self.1 == other.1
    }
}

impl Eq for Row {}

#[derive(Serialize, Deserialize, Debug, Clone, Hash)]
pub struct Col(
    /* parent */ pub Coordinate,
    /* col_index */ pub NonZeroU32,
);

impl PartialEq for Col {
    fn eq(&self, other: &Self) -> bool {
        self.0 == other.0 && self.1 == other.1
    }
}

impl Eq for Col {}

// macro for easily defining a coordinate
// either absolutely or relative to it's parent coordinate
// TODO: this code is messy, can be optimized more later
#[macro_export]
macro_rules! coord {
    ( $coord_str:tt ) => {{
        let mut fragments: Vec<(NonZeroU32, NonZeroU32)> = Vec::new();
        let pairs = CoordinateParser::parse(Rule::coordinate, $coord_str)
            .unwrap_or_else(|e| panic!("{}", e));

        for pair in pairs {
            match pair.as_rule() {
                Rule::special if pair.as_str() == "root" => {
                    fragments.push(non_zero_u32_tuple((1, 1)));
                }
                Rule::special if pair.as_str() == "meta" => {
                    fragments.push(non_zero_u32_tuple((1, 2)));
                }
                Rule::fragment => {
                    let mut fragment: (u32, u32) = (0, 0);
                    for inner_pair in pair.into_inner() {
                        match inner_pair.as_rule() {
                            // COLUMN
                            Rule::alpha => {
                                let mut val: u32 = 0;
                                for ch in inner_pair.as_str().to_string().chars() {
                                    val += (ch as u32) - 64;
                                }
                                fragment.1 = val;
                            }
                            // ROW
                            Rule::digit => {
                                fragment.0 = inner_pair.as_str().parse::<u32>().unwrap();
                            }
                            _ => unreachable!(),
                        };
                    }
                    fragments.push(non_zero_u32_tuple(fragment));
                }
                _ => unreachable!(),
            }
        }

        Coordinate {
            row_cols: fragments,
        }
    }};
}

#[macro_export]
macro_rules! coord_col {
    ( $parent_str:tt, $col_str:tt ) => {{
        let mut col: u32 = 0;
        for ch in $col_str.to_string().chars() {
            col += (ch as u32) - 64;
        }

        Col(coord!($parent_str), NonZeroU32::new(col).unwrap())
    }};
}

#[macro_export]
macro_rules! coord_row {
    ( $parent_str:tt, $row_str:tt ) => {{
        let row: u32 = $row_str.parse::<u32>().unwrap();

        Row(coord!($parent_str), NonZeroU32::new(row).unwrap())
    }};
}

#[cfg(test)]
mod tests {
    // Note this useful idiom: importing names from outer (for mod tests) scope.
    use super::*;

    #[test]
    fn test_row() {
        assert_eq!(coord!("root-A1-B2-B3").row().get(), 3);
        assert_ne!(coord!("root-A1-B2-B3").row().get(), 2);
    }

    #[test]
    fn test_child_of() {
        assert_eq!(
            coordinate::Coordinate::child_of(
                &coord!("root"),
                non_zero_u32_tuple((1 as u32, 1 as u32)),
            )
            .row_cols
            .len(),
            coord!("root").row_cols.len() + 1
        );

        assert_ne!(
            coordinate::Coordinate::child_of(
                &coord!("root"),
                non_zero_u32_tuple((1 as u32, 1 as u32)),
            )
            .row_cols
            .len(),
            coord!("root").row_cols.len() - 1
        );

        assert_ne!(
            coordinate::Coordinate::child_of(
                &coord!("root"),
                non_zero_u32_tuple((1 as u32, 1 as u32)),
            )
            .row_cols
            .len(),
            coord!("root").row_cols.len()
        );
    }

    #[test]
    fn test_parent() {
        assert_eq!(coord!("root").parent(), None);
        assert_eq!(coord!("meta").parent(), None);
        assert_ne!(coord!("root").parent(), coord!("root-A1-A1").parent());
        assert_ne!(coord!("meta").parent(), coord!("root-A1-A1").parent());
    }

    #[test]
    fn test_to_string() {
        assert_eq!(coord!("root-A1-B2-B3").to_string(), "root-A1-B2-B3");
        assert_ne!(
            coord!("root-A1-B2-B3").to_string(),
            String::from("root-A1-B2-B4")
        );
    }

    #[test]
    fn test_row_mut() {
        assert_eq!(
            coord!("root-A1-B2-B3").row_mut(),
            &mut NonZeroU32::new(3).unwrap()
        );
        assert_ne!(
            coord!("root-A1-B2-B3").row_mut(),
            &mut NonZeroU32::new(4).unwrap()
        );
    }

    #[test]
    fn test_full_row() {
        assert_ne!(
            coord!("root-A1-B2-B3").full_row(),
            coord_row!("root-A1-B1", "3")
        );
        assert_eq!(
            coord!("root-A1-B2-B3").full_row(),
            coord_row!("root-A1-B2", "3")
        );
    }

    #[test]
    fn test_row_to_string() {
        assert_eq!(coord!("root-A1-B2-B3").row_to_string(), "root-A1-B2-3");
        assert_eq!(coord!("root").row_to_string(), "1");
        assert_eq!(coord!("meta").row_to_string(), "1");
    }

    #[test]
    fn test_neighbor_above() {
        assert_eq!(
            coord!("root-A1-B2-B3").neighbor_above().unwrap(),
            coord!("root-A1-B2-B2")
        );
        assert_ne!(
            coord!("root-A1-B2-B3").neighbor_above().unwrap(),
            coord!("root-A1-B2-B1")
        );
    }

    #[test]
    fn test_neighbor_below() {
        assert_eq!(
            coord!("root-A1-B2-B3").neighbor_below().unwrap(),
            coord!("root-A1-B2-B4")
        );
        assert_ne!(
            coord!("root-A1-B2-B3").neighbor_below().unwrap(),
            coord!("root-A1-B2-B6")
        );
    }

    #[test]
    fn test_neighbor_left() {
        assert_eq!(
            coord!("root-A1-B2-B3").neighbor_left().unwrap(),
            coord!("root-A1-B2-A3")
        );
        assert_ne!(
            coord!("root-A1-B2-B3").neighbor_left().unwrap(),
            coord!("root-A1-B2-B6")
        );
    }

    #[test]
    fn test_neighbor_right() {
        assert_eq!(
            coord!("root-A1-B2-B3").neighbor_right().unwrap(),
            coord!("root-A1-B2-C3")
        );
        assert_ne!(
            coord!("root-A1-B2-B3").neighbor_right().unwrap(),
            coord!("root-A1-B2-C6")
        );
    }
}<|MERGE_RESOLUTION|>--- conflicted
+++ resolved
@@ -26,10 +26,6 @@
     pub fn child_of(parent: &Self, child_coord: (NonZeroU32, NonZeroU32)) -> Coordinate {
         let mut new_row_col = parent.clone().row_cols;
         new_row_col.push(child_coord);
-<<<<<<< HEAD
-=======
-        info!("pareb = {:?}, child_coord = {:?}", parent, child_coord);
->>>>>>> d000f71c
 
         Coordinate {
             row_cols: new_row_col,
