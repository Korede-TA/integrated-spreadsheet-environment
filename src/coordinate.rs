use pest::Parser;
use serde::{Deserialize, Serialize};
use std::char::from_u32;
use std::num::NonZeroU32;
use std::option::Option;
use std::panic;

use crate::coord;
use crate::coordinate;
use crate::util::{coord_show, non_zero_u32_tuple};

#[derive(Parser)]
#[grammar = "coordinate.pest"]
pub struct CoordinateParser;

// Coordinate specifies the nested coordinate structure
#[derive(Deserialize, PartialEq, Eq, Debug, Hash, Clone, Default)]
pub struct Coordinate {
    pub row_cols: Vec<(NonZeroU32, NonZeroU32)>, // TEST: should never be empty list
}
js_serializable!(Coordinate);
js_deserializable!(Coordinate);

impl Coordinate {
    pub fn child_of(parent: &Self, child_coord: (NonZeroU32, NonZeroU32)) -> Coordinate {
        let mut new_row_col = parent.clone().row_cols;
        new_row_col.push(child_coord);
<<<<<<< HEAD
        // info!("pareb = {:?}, child_coord = {:?}", parent, child_coord);
=======
>>>>>>> 851b93aa

        Coordinate {
            row_cols: new_row_col,
        }
    }

    pub fn parent(&self) -> Option<Coordinate> {
        if self.row_cols.len() == 1 {
            return None;
        }

        let parent = {
            let mut temp = self.clone();
            temp.row_cols.pop();
            temp
        };

        Some(parent)
    }

    pub fn truncate(&self, n: usize) -> Option<Coordinate> {
        if self.row_cols.len() <= n {
            return None;
        }

        let truncated = {
            let mut temp = self.clone();
            temp.row_cols.truncate(n);
            temp
        };

        Some(truncated)
    }

    pub fn row_col(&self) -> (NonZeroU32, NonZeroU32) {
        self.row_cols.last().unwrap().clone()
    }

    pub fn to_string(&self) -> String {
        coord_show(
            self.row_cols
                .iter()
                .map(|(r, c)| (r.get(), c.get()))
                .collect(),
        )
        .unwrap()
    }

    pub fn row(&self) -> NonZeroU32 {
        if let Some(last) = self.row_cols.last() {
            last.0
        } else {
            panic! {"a coordinate should always have a row, this one doesnt"}
        }
    }

    // TEST: same as above (but mutable)
    fn row_mut(&mut self) -> &mut NonZeroU32 {
        if let Some(last) = self.row_cols.last_mut() {
            &mut last.0
        } else {
            panic! {"a coordinate should always have a row, this one doesnt"}
        }
    }

    pub fn full_row(&self) -> Row {
        Row(
            self.parent()
                .expect("full_row shouldn't be called on root or meta"),
            self.row(),
        )
    }

    pub fn row_to_string(&self) -> String {
        if let Some(parent) = self.parent() {
            format! {"{}-{}", parent.to_string(), self.row().get()}
        } else {
            format! {"{}", self.row().get()}
        }
    }

    pub fn col(&self) -> NonZeroU32 {
        if let Some(last) = self.row_cols.last() {
            last.1
        } else {
            panic! {"a coordinate should always have a column, this one doesnt"}
        }
    }

    // TEST: same as above (but mutable)
    pub fn col_mut(&mut self) -> &mut NonZeroU32 {
        if let Some(last) = self.row_cols.last_mut() {
            &mut last.1
        } else {
            panic! {"a coordinate should always have a column, this one doesnt"}
        }
    }
    // TEST: same as above (but mutable)
    pub fn full_col(&self) -> Col {
        Col(
            self.parent()
                .expect("full_col shouldn't be called on root or meta"),
            self.col(),
        )
    }

    pub fn col_to_string(&self) -> String {
        if let Some(parent) = self.parent() {
            format! {"{}-{}", parent.to_string(), from_u32(self.col().get() + 64).unwrap()}
        } else {
            format! {"{}", from_u32(self.col().get() + 64).unwrap()}
        }
    }

    // if a cell is the parent, grandparent,..., (great xN)-grandparent of another
    // Optionally returns: Some(N) if true (including N=0 if sibling),
    // or None if false
<<<<<<< HEAD
    // Korede Check this
=======
    // TODO: Korede Check this
>>>>>>> 851b93aa
    pub fn is_n_parent(&self, other: &Self) -> Option<i32> {
        if self.row_cols.len() > other.row_cols.len() {
            return None;
        }

        let mut n = 0;
        for (a, b) in self.row_cols.iter().zip(other.row_cols.iter()) {
            if a != b {
                break;
            }
            n += 1;
        }
        Some(n)
    }
    // (3, 2) (2,2)
    //"root-A1-B2-B3"
    //"root-A1-B2-B2"
    pub fn neighbor_above(&self) -> Option<Coordinate> {
        let mut new_row_col = self.clone().row_cols;
        if let Some(last) = new_row_col.last_mut() {
            if last.0.get() > 1 {
                *last = (
                    /* row */ NonZeroU32::new(last.0.get() - 1).unwrap(),
                    /* column */ last.1,
                );
                return Some(Coordinate {
                    row_cols: new_row_col,
                });
            }
        }

        None
    }
    //"root-A1-B2-B3"
    //"root-A1-B2-B4"
    pub fn neighbor_below(&self) -> Option<Coordinate> {
        let mut new_row_col = self.clone().row_cols;
        if let Some(last) = new_row_col.last_mut() {
            *last = (
                /* row */ NonZeroU32::new(last.0.get() + 1).unwrap(),
                /* column */ last.1,
            );
            return Some(Coordinate {
                row_cols: new_row_col,
            });
        }

        None
    }

    pub fn neighbor_left(&self) -> Option<Coordinate> {
        let mut new_row_col = self.clone().row_cols;
        if let Some(last) = new_row_col.last_mut() {
            if last.1.get() > 1 {
                *last = (
                    /* row */ last.0,
                    /* column */ NonZeroU32::new(last.1.get() - 1).unwrap(),
                );
                return Some(Coordinate {
                    row_cols: new_row_col,
                });
            }
        }

        None
    }

    pub fn neighbor_right(&self) -> Option<Coordinate> {
        let mut new_row_col = self.clone().row_cols;
        if let Some(last) = new_row_col.last_mut() {
            *last = (
                /* row */ last.0,
                /* column */ NonZeroU32::new(last.1.get() + 1).unwrap(),
            );
            return Some(Coordinate {
                row_cols: new_row_col,
            });
        }

        None
    }
}

#[derive(Serialize, Deserialize, Debug, Clone, Hash)]
pub struct Row(
    /* parent */ pub Coordinate,
    /* row_index */ pub NonZeroU32,
);

impl PartialEq for Row {
    fn eq(&self, other: &Self) -> bool {
        self.0 == other.0 && self.1 == other.1
    }
}

impl Eq for Row {}

#[derive(Serialize, Deserialize, Debug, Clone, Hash)]
pub struct Col(
    /* parent */ pub Coordinate,
    /* col_index */ pub NonZeroU32,
);

impl PartialEq for Col {
    fn eq(&self, other: &Self) -> bool {
        self.0 == other.0 && self.1 == other.1
    }
}

impl Eq for Col {}

// macro for easily defining a coordinate
// either absolutely or relative to it's parent coordinate
// TODO: this code is messy, can be optimized more later
#[macro_export]
macro_rules! coord {
    ( $coord_str:tt ) => {{
        let mut fragments: Vec<(NonZeroU32, NonZeroU32)> = Vec::new();
        let pairs = CoordinateParser::parse(Rule::coordinate, $coord_str)
            .unwrap_or_else(|e| panic!("{}", e));

        for pair in pairs {
            match pair.as_rule() {
                Rule::special if pair.as_str() == "root" => {
                    fragments.push(non_zero_u32_tuple((1, 1)));
                }
                Rule::special if pair.as_str() == "meta" => {
                    fragments.push(non_zero_u32_tuple((1, 2)));
                }
                Rule::fragment => {
                    let mut fragment: (u32, u32) = (0, 0);
                    for inner_pair in pair.into_inner() {
                        match inner_pair.as_rule() {
                            // COLUMN
                            Rule::alpha => {
                                let mut val: u32 = 0;
                                for ch in inner_pair.as_str().to_string().chars() {
                                    val += (ch as u32) - 64;
                                }
                                fragment.1 = val;
                            }
                            // ROW
                            Rule::digit => {
                                fragment.0 = inner_pair.as_str().parse::<u32>().unwrap();
                            }
                            _ => unreachable!(),
                        };
                    }
                    fragments.push(non_zero_u32_tuple(fragment));
                }
                _ => unreachable!(),
            }
        }

        Coordinate {
            row_cols: fragments,
        }
    }};
}

#[macro_export]
macro_rules! coord_col {
    ( $parent_str:tt, $col_str:tt ) => {{
        let mut col: u32 = 0;
        for ch in $col_str.to_string().chars() {
            col += (ch as u32) - 64;
        }

        Col(coord!($parent_str), NonZeroU32::new(col).unwrap())
    }};
}

#[macro_export]
macro_rules! coord_row {
    ( $parent_str:tt, $row_str:tt ) => {{
        let row: u32 = $row_str.parse::<u32>().unwrap();

        Row(coord!($parent_str), NonZeroU32::new(row).unwrap())
    }};
}

#[cfg(test)]
mod tests {
    // Note this useful idiom: importing names from outer (for mod tests) scope.
    use super::*;

    #[test]
    fn test_row() {
        assert_eq!(coord!("root-A1-B2-B3").row().get(), 3);
        assert_ne!(coord!("root-A1-B2-B3").row().get(), 2);
    }

    #[test]
    fn test_child_of() {
        assert_eq!(
            coordinate::Coordinate::child_of(
                &coord!("root"),
                non_zero_u32_tuple((1 as u32, 1 as u32)),
            )
            .row_cols
            .len(),
            coord!("root").row_cols.len() + 1
        );

        assert_ne!(
            coordinate::Coordinate::child_of(
                &coord!("root"),
                non_zero_u32_tuple((1 as u32, 1 as u32)),
            )
            .row_cols
            .len(),
            coord!("root").row_cols.len() - 1
        );

        assert_ne!(
            coordinate::Coordinate::child_of(
                &coord!("root"),
                non_zero_u32_tuple((1 as u32, 1 as u32)),
            )
            .row_cols
            .len(),
            coord!("root").row_cols.len()
        );
    }

    #[test]
    fn test_parent() {
        assert_eq!(coord!("root").parent(), None);
        assert_eq!(coord!("meta").parent(), None);
        assert_ne!(coord!("root").parent(), coord!("root-A1-A1").parent());
        assert_ne!(coord!("meta").parent(), coord!("root-A1-A1").parent());
    }

    #[test]
    fn test_to_string() {
        assert_eq!(coord!("root-A1-B2-B3").to_string(), "root-A1-B2-B3");
        assert_ne!(
            coord!("root-A1-B2-B3").to_string(),
            String::from("root-A1-B2-B4")
        );
    }

    #[test]
    fn test_row_mut() {
        assert_eq!(
            coord!("root-A1-B2-B3").row_mut(),
            &mut NonZeroU32::new(3).unwrap()
        );
        assert_ne!(
            coord!("root-A1-B2-B3").row_mut(),
            &mut NonZeroU32::new(4).unwrap()
        );
    }

    #[test]
    fn test_full_row() {
        assert_ne!(
            coord!("root-A1-B2-B3").full_row(),
            coord_row!("root-A1-B1", "3")
        );
        assert_eq!(
            coord!("root-A1-B2-B3").full_row(),
            coord_row!("root-A1-B2", "3")
        );
    }

    #[test]
    fn test_row_to_string() {
        assert_eq!(coord!("root-A1-B2-B3").row_to_string(), "root-A1-B2-3");
        assert_eq!(coord!("root").row_to_string(), "1");
        assert_eq!(coord!("meta").row_to_string(), "1");
    }

    #[test]
    fn test_neighbor_above() {
        assert_eq!(
            coord!("root-A1-B2-B3").neighbor_above().unwrap(),
            coord!("root-A1-B2-B2")
        );
        assert_ne!(
            coord!("root-A1-B2-B3").neighbor_above().unwrap(),
            coord!("root-A1-B2-B1")
        );
    }

    #[test]
    fn test_neighbor_below() {
        assert_eq!(
            coord!("root-A1-B2-B3").neighbor_below().unwrap(),
            coord!("root-A1-B2-B4")
        );
        assert_ne!(
            coord!("root-A1-B2-B3").neighbor_below().unwrap(),
            coord!("root-A1-B2-B6")
        );
    }

    #[test]
    fn test_neighbor_left() {
        assert_eq!(
            coord!("root-A1-B2-B3").neighbor_left().unwrap(),
            coord!("root-A1-B2-A3")
        );
        assert_ne!(
            coord!("root-A1-B2-B3").neighbor_left().unwrap(),
            coord!("root-A1-B2-B6")
        );
    }

    #[test]
    fn test_neighbor_right() {
        assert_eq!(
            coord!("root-A1-B2-B3").neighbor_right().unwrap(),
            coord!("root-A1-B2-C3")
        );
        assert_ne!(
            coord!("root-A1-B2-B3").neighbor_right().unwrap(),
            coord!("root-A1-B2-C6")
        );
    }
}<|MERGE_RESOLUTION|>--- conflicted
+++ resolved
@@ -25,10 +25,6 @@
     pub fn child_of(parent: &Self, child_coord: (NonZeroU32, NonZeroU32)) -> Coordinate {
         let mut new_row_col = parent.clone().row_cols;
         new_row_col.push(child_coord);
-<<<<<<< HEAD
-        // info!("pareb = {:?}, child_coord = {:?}", parent, child_coord);
-=======
->>>>>>> 851b93aa
 
         Coordinate {
             row_cols: new_row_col,
@@ -146,11 +142,7 @@
     // if a cell is the parent, grandparent,..., (great xN)-grandparent of another
     // Optionally returns: Some(N) if true (including N=0 if sibling),
     // or None if false
-<<<<<<< HEAD
-    // Korede Check this
-=======
     // TODO: Korede Check this
->>>>>>> 851b93aa
     pub fn is_n_parent(&self, other: &Self) -> Option<i32> {
         if self.row_cols.len() > other.row_cols.len() {
             return None;
