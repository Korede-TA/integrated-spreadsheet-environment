use serde::Deserialize;
use std::ops::Deref;
use std::option::Option;

use crate::coordinate::Coordinate;
use crate::grammar::Kind;
use crate::model::Model;

// Style contains the relevant CSS properties for styling
// a grammar Cell or Grid
#[derive(Deserialize, Debug, Clone)]
pub struct Style {
    pub width: f64,            // CSS: width
    pub height: f64,           // CSS: height
    pub border_color: String,  // CSS: border-color
    pub border_collapse: bool, // CSS: border-collapse
    pub font_weight: i32,      // CSS: font-weight
    pub font_color: String,    // CSS: font-color
    pub col_span: (u32, u32),
    pub row_span: (u32, u32),
    pub display: bool,
}
js_serializable!(Style);
js_deserializable!(Style);

impl Style {
    pub fn default() -> Style {
        Style {
            width: 90.00,
            height: 30.00,
            border_color: "grey".to_string(),
            border_collapse: false,
            font_weight: 400,
            font_color: "black".to_string(),
            col_span: (0, 0),
            row_span: (0, 0),
            display: true,
        }
    }

    pub fn to_string(&self) -> String {
        format! {
        "/* border: 1px; NOTE: ignoring Style::border_* for now */
border-collapse: {};
font-weight: {};
color: {};
\n",
        // self.border_color,
        if self.border_collapse { "collapse" } else { "inherit" },
        self.font_weight,
        self.font_color,
        }
    }
}

pub fn get_style(model: &Model, coord: &Coordinate) -> String {
    let grammar = model
        .get_session()
        .grammars
        .get(coord)
        .expect("no grammar with this coordinate");
    // ignore root or meta

    if coord.row_cols.len() == 1 {
        return grammar.style(coord);
        
    }

    let (col_span, row_span, mut col_width, mut row_height) = {
        let s = &model
            .get_session()
            .grammars
            .get(&coord)
            .expect(format! {"grammar map should have coord {}", coord.to_string()}.deref())
            .style;
        (s.col_span, s.row_span, s.width, s.height)
    };
    let mut s_col_span = String::new();
    let mut s_row_span = String::new();
    let n_col_span = col_span.1 - col_span.0;
    let n_row_span = row_span.1 - row_span.0;
    col_width = col_width + n_col_span as f64;
    row_height = row_height + n_row_span as f64;

    if n_col_span != 0 || n_row_span != 0 {
        if n_col_span != 0 {
            s_col_span = format! {
                "\ngrid-column-start: {}; grid-column: {} / span {};",
                col_span.0.to_string(), col_span.0.to_string(), col_span.1.to_string(),
            };
        }
        if n_row_span != 0 {
            s_row_span = format! {
                "\ngrid-row-start: {}; grid-row: {} / span {};",
                row_span.0.to_string(), row_span.0.to_string(), row_span.1.to_string(),
            };
        }
        return format! {
            "{}\nwidth: {}px;\nheight: {}px;{} {}",
            grammar.style(coord), col_width, row_height,
            s_col_span, s_row_span,
        };
    }

    if let Kind::Grid(_) = grammar.kind {
        return format! {
            "{}\nwidth: fit-content;\nheight: fit-content;\n",
            grammar.style(coord),
        };
    }
    let col_width = model.col_widths.get(&coord.full_col()).unwrap_or(&90.0);
    let row_height = model.row_heights.get(&coord.full_row()).unwrap_or(&30.0);
    format! {
        "{}\nwidth: {}px;\nheight: {}px;\n",
        grammar.style(coord), col_width, row_height,
    }
}

<<<<<<< HEAD
pub enum Dimension {
    MaxContent,
    MinContent,
    FitContent,
    Px(f64),
    Percentage(f64),
}

impl Dimension {
    fn to_string(&self) -> String {
        match self {
            Dimension::MaxContent => "max-content".to_string(),
            Dimension::MinContent => "min-content".to_string(),
            Dimension::FitContent => "fit-content".to_string(),
            Dimension::Px(x) => format! {"{}px", x},
            Dimension::Percentage(x) => format! {"{}%", x},
        }
    }
=======
#[cfg(test)]
mod tests {
    // Note this useful idiom: importing names from outer (for mod tests) scope.
    use super::*;

    #[test]
    fn test_style_to_string() {
        assert_eq!(Style::default().to_string(),  
            "/* border: 1px; NOTE: ignoring Style::border_* for now */
    border-collapse: inherit;
    font-weight: 400;
    color: black;\n" )
}
>>>>>>> 8ca75905
}<|MERGE_RESOLUTION|>--- conflicted
+++ resolved
@@ -116,7 +116,6 @@
     }
 }
 
-<<<<<<< HEAD
 pub enum Dimension {
     MaxContent,
     MinContent,
@@ -135,8 +134,8 @@
             Dimension::Percentage(x) => format! {"{}%", x},
         }
     }
-=======
-#[cfg(test)]
+}
+
 mod tests {
     // Note this useful idiom: importing names from outer (for mod tests) scope.
     use super::*;
@@ -148,6 +147,4 @@
     border-collapse: inherit;
     font-weight: 400;
     color: black;\n" )
-}
->>>>>>> 8ca75905
 }