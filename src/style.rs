use pest::Parser;
use serde::Deserialize;
use std::collections::HashMap;
use std::num::NonZeroU32;
use std::option::Option;
use std::string::String;
use std::vec::Vec;

use crate::coordinate;
use crate::coordinate::*;
use crate::grammar;
use crate::grammar::{Grammar, Interactive, Kind, Lookup};
use crate::model::Model;
use crate::util::non_zero_u32_tuple;
use crate::{coord, coord_col, coord_row, row_col_vec};
use yew::html::Component;

#[derive(Parser)]
#[grammar = "coordinate.pest"]
pub struct CoordinateParser;

// Style contains the relevant CSS properties for styling
// a grammar Cell or Grid
#[derive(Deserialize, Debug, Clone)]
pub struct Style {
    pub width: f64,            // CSS: width
    pub height: f64,           // CSS: height
    pub border_color: String,  // CSS: border-color
    pub border_collapse: bool, // CSS: border-collapse
    pub font_weight: i32,      // CSS: font-weight
    pub font_color: String,    // CSS: font-color
    pub col_span: (u32, u32),
    pub row_span: (u32, u32),
    pub display: bool,
}
js_serializable!(Style);
js_deserializable!(Style);

impl Style {
    pub fn default() -> Style {
        Style {
            width: 90.00,
            height: 30.00,
            border_color: "grey".to_string(),
            border_collapse: false,
            font_weight: 400,
            font_color: "black".to_string(),
            col_span: (0, 0),
            row_span: (0, 0),
            display: true,
        }
    }

    pub fn to_string(&self) -> String {
        format! {
        "/* border: 1px; NOTE: ignoring Style::border_* for now */
        border-collapse: {};
        font-weight: {};
        color: {};
        col_span: {};
        row_span: {};
        display: {};
        \n",
        // self.border_color,
        if self.border_collapse { "collapse" } else { "inherit" },
        self.font_weight,
        self.font_color,
        format!("({}, {})", self.col_span.0.to_string(), self.col_span.1.to_string()),
        format!("({}, {})", self.row_span.0.to_string(), self.row_span.1.to_string()),
        self.display,
        }
    }
}

pub fn get_style(
    model_grammar: &Grammar,
    model_col_widths: &HashMap<coordinate::Col, f64>,
    model_row_heights: &HashMap<coordinate::Row, f64>,
    coord: &Coordinate,
) -> String {
    let grammar = model_grammar;
    // ignore root or meta

    if coord.row_cols.len() == 1 {
        return grammar.style(coord);
    }
    let (col_span, row_span, mut col_width, mut row_height) = {
        let s = &model_grammar.style;
        (s.col_span, s.row_span, s.width, s.height)
    };
    let mut s_col_span = String::new();
    let mut s_row_span = String::new();
    let n_col_span = col_span.1 - col_span.0;
    let n_row_span = row_span.1 - row_span.0;
    col_width = col_width + n_col_span as f64;
    row_height = row_height + n_row_span as f64;

    if n_col_span != 0 || n_row_span != 0 {
        if n_col_span != 0 {
            s_col_span = format! {
                "\ngrid-column-start: {}; grid-column: {} / span {};",
                col_span.0.to_string(), col_span.0.to_string(), col_span.1.to_string(),
            };
        }
        if n_row_span != 0 {
            s_row_span = format! {
                "\ngrid-row-start: {}; grid-row: {} / span {};",
                row_span.0.to_string(), row_span.0.to_string(), row_span.1.to_string(),
            };
        }
        return format! {
            "{}\nwidth: {}px;\nheight: {}px;{} {}",
            grammar.style(coord), col_width, row_height,
            s_col_span, s_row_span,
        };
    }

    if let Kind::Grid(_) = grammar.kind {
        return format! {
            "{}\nwidth: fit-content;\nheight: fit-content;\n",
            grammar.style(coord),
        };
    }
<<<<<<< HEAD

=======
    let col_width = model_col_widths.get(&coord.full_col()).unwrap_or(&90.0);
    let row_height = model_row_heights.get(&coord.full_row()).unwrap_or(&30.0);
>>>>>>> d000f71c
    format! {
        "{}\nwidth: {}px;\nheight: {}px;\n",
        grammar.style(coord), col_width, row_height,
    }
}

pub enum Dimension {
    MaxContent,
    MinContent,
    FitContent,
    Px(f64),
    Percentage(f64),
}

impl Dimension {
    fn to_string(&self) -> String {
        match self {
            Dimension::MaxContent => "max-content".to_string(),
            Dimension::MinContent => "min-content".to_string(),
            Dimension::FitContent => "fit-content".to_string(),
            Dimension::Px(x) => format! {"{}px", x},
            Dimension::Percentage(x) => format! {"{}%", x},
        }
    }
}

mod tests {
    // Note this useful idiom: importing names from outer (for mod tests) scope.
    use super::*;

    #[test]
    fn test_style_to_string() {
        assert_eq!(Style::default().to_string(),  String::from("/* border: 1px; NOTE: ignoring Style::border_* for now */\nborder-collapse: inherit;\nfont-weight: 400;\ncolor: black;\n\n"));
        // assert_ne!(Style::default().to_string(),  String::from("/* border: 1px; NOTE: ignoring Style::border_* for now */\n    border-collapse: inherit;\n    font-weight: 400;\n    color: black;\n" ));
    }

    #[test]
    fn test_get_style() {
        //Test type Grid
        assert_eq!(get_style(&grammar::Grammar {name: "root".to_string(), style: Style::default(), kind: Kind::Grid(row_col_vec![(1, 1), (2, 1), (3, 1), (1, 2), (2, 2), (3, 2)]),}, &hashmap! { coord_col!("root","A") => 90.0, coord_col!("root","B") => 90.0, coord_col!("meta","A") => 180.0, coord_col!("meta-A3","A") => 90.0, coord_col!("meta-A3","B") => 180.0,}, &hashmap! {coord_row!("root","1") => 30.0, coord_row!("root","2") => 30.0, coord_row!("root","3") => 30.0,coord_row!("meta","1") => 180.0,}, &coord!("root-A1") ),
        String::from("display: grid;\ngrid-area: cell-root-A1;\nheight: fit-content;\nwidth: fit-content !important;\ngrid-template-areas: \n\"cell-root-A1-A1 cell-root-A1-B1\"\n\"cell-root-A1-A2 cell-root-A1-B2\"\n\"cell-root-A1-A3 cell-root-A1-B3\";\n\nwidth: fit-content;\nheight: fit-content;\n"));
        assert_ne!(get_style(&grammar::Grammar {name: "root".to_string(), style: Style::default(), kind: Kind::Grid(row_col_vec![(1, 1), (2, 1), (3, 1), (1, 2), (2, 2), (3, 2)]),}, &hashmap! { coord_col!("root","A") => 90.0, coord_col!("root","B") => 90.0, coord_col!("meta","A") => 180.0, coord_col!("meta-A3","A") => 90.0, coord_col!("meta-A3","B") => 180.0,}, &hashmap! {coord_row!("root","1") => 30.0, coord_row!("root","2") => 30.0, coord_row!("root","3") => 30.0,coord_row!("meta","1") => 180.0,}, &coord!("root-A1") ),
        String::from("display: grid;\ngrid-area: cell-root-B1;\nheight: fit-content;\nwidth: fit-content !important;\ngrid-template-areas: \n\"cell-root-A1-A1 cell-root-A1-C1\"\n\"cell-root-A1-A2 cell-root-A1-B2\"\n\"cell-root-A1-A3 cell-root-A1-B3\";\n\nwidth: fit-content;\nheight: fit-content;\n"));

        //Test Row_cols length == 1
        assert_eq!(get_style(&grammar::Grammar {name: "root".to_string(), style: Style::default(), kind: Kind::Grid(row_col_vec![(1, 1), (2, 1), (3, 1), (1, 2), (2, 2), (3, 2)]),}, &hashmap! { coord_col!("root","A") => 90.0, coord_col!("root","B") => 90.0, coord_col!("meta","A") => 180.0, coord_col!("meta-A3","A") => 90.0, coord_col!("meta-A3","B") => 180.0,}, &hashmap! {coord_row!("root","1") => 30.0, coord_row!("root","2") => 30.0, coord_row!("root","3") => 30.0,coord_row!("meta","1") => 180.0,}, &coord!("root") ),
        String::from("display: grid;\ngrid-area: cell-root;\nheight: fit-content;\nwidth: fit-content !important;\ngrid-template-areas: \n\"cell-root-A1 cell-root-B1\"\n\"cell-root-A2 cell-root-B2\"\n\"cell-root-A3 cell-root-B3\";\n"));

        //Test Kind input
        assert_eq!(get_style(&grammar::Grammar {name: "root".to_string(), style: Style::default(), kind: Kind::Input(String::default())}, &hashmap! { coord_col!("root","A") => 90.0, coord_col!("root","B") => 90.0, coord_col!("meta","A") => 180.0, coord_col!("meta-A3","A") => 90.0, coord_col!("meta-A3","B") => 180.0,}, &hashmap! {coord_row!("root","1") => 30.0, coord_row!("root","2") => 30.0, coord_row!("root","3") => 30.0,coord_row!("meta","1") => 180.0,}, &coord!("root") ),
        String::from("/* border: 1px; NOTE: ignoring Style::border_* for now */\nborder-collapse: inherit;\nfont-weight: 400;\ncolor: black;\n\ngrid-area: cell-root;\n"));

        //Test Type interractive =>  Button as exemple
        assert_eq!(get_style(&grammar::Grammar {name: "root".to_string(), style: Style::default(), kind: Kind::Interactive(String::from("Test"), Interactive::Button())}, &hashmap! { coord_col!("root","A") => 90.0, coord_col!("root","B") => 90.0, coord_col!("meta","A") => 180.0, coord_col!("meta-A3","A") => 90.0, coord_col!("meta-A3","B") => 180.0,}, &hashmap! {coord_row!("root","1") => 30.0, coord_row!("root","2") => 30.0, coord_row!("root","3") => 30.0,coord_row!("meta","1") => 180.0,}, &coord!("root") ),
        String::from("/* border: 1px; NOTE: ignoring Style::border_* for now */\nborder-collapse: inherit;\nfont-weight: 400;\ncolor: black;\n\ngrid-area: cell-root;\n"));

        // Test Type Lookup // Have to figureout the arguments
        assert_eq!(get_style(&grammar::Grammar {name: "root".to_string(), style: Style::default(), kind: Kind::Lookup(String::default(), std::option::Option::default())}, &hashmap! { coord_col!("root","A") => 90.0, coord_col!("root","B") => 90.0, coord_col!("meta","A") => 180.0, coord_col!("meta-A3","A") => 90.0, coord_col!("meta-A3","B") => 180.0,}, &hashmap! {coord_row!("root","1") => 30.0, coord_row!("root","2") => 30.0, coord_row!("root","3") => 30.0,coord_row!("meta","1") => 180.0,}, &coord!("root") ),
        String::from("/* border: 1px; NOTE: ignoring Style::border_* for now */\nborder-collapse: inherit;\nfont-weight: 400;\ncolor: black;\n\ndisplay: inline-flex; grid-area: cell-root; background: white;\n"));
    }

    #[test]
    fn test_dimension_to_string() {
        assert_eq!(Dimension::FitContent.to_string(), "fit-content".to_string());
        assert_eq!(Dimension::MaxContent.to_string(), "max-content".to_string());
        assert_eq!(Dimension::MinContent.to_string(), "min-content".to_string());
        assert_eq!(Dimension::Percentage(2.0).to_string(), "2%".to_string());
        assert_eq!(Dimension::Px(2.0).to_string(), "2px".to_string());
    }
}<|MERGE_RESOLUTION|>--- conflicted
+++ resolved
@@ -121,12 +121,7 @@
             grammar.style(coord),
         };
     }
-<<<<<<< HEAD
 
-=======
-    let col_width = model_col_widths.get(&coord.full_col()).unwrap_or(&90.0);
-    let row_height = model_row_heights.get(&coord.full_row()).unwrap_or(&30.0);
->>>>>>> d000f71c
     format! {
         "{}\nwidth: {}px;\nheight: {}px;\n",
         grammar.style(coord), col_width, row_height,
