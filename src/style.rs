use serde::Deserialize;
<<<<<<< HEAD
use std::ops::Deref;
=======
>>>>>>> 0bb14d72
use std::option::Option;

use crate::coordinate::Coordinate;
use crate::grammar::Kind;
use crate::model::Model;

// Style contains the relevant CSS properties for styling
// a grammar Cell or Grid
#[derive(Deserialize, Debug, Clone)]
pub struct Style {
    pub width: f64,            // CSS: width
    pub height: f64,           // CSS: height
    pub border_color: String,  // CSS: border-color
    pub border_collapse: bool, // CSS: border-collapse
    pub font_weight: i32,      // CSS: font-weight
    pub font_color: String,    // CSS: font-color
<<<<<<< HEAD
    pub col_span: [u32; 2],
    pub row_span: [u32; 2],
    pub display: bool,
=======
    pub grid_column: String,   // CSS: span-color
    pub visibility: String,    //CSS visibility
>>>>>>> 0bb14d72
}
js_serializable!(Style);
js_deserializable!(Style);

impl Style {
    pub fn default() -> Style {
        Style {
            width: 90.00,
            height: 30.00,
            border_color: "grey".to_string(),
            border_collapse: false,
            font_weight: 400,
            font_color: "black".to_string(),
<<<<<<< HEAD
            col_span: [0, 0],
            row_span: [0, 0],
            display: true,
=======
            grid_column: "0".to_string(),
            visibility: "visible".to_string(),
>>>>>>> 0bb14d72
        }
    }

    pub fn to_string(&self) -> String {
        format! {
        "/* border: 1px; NOTE: ignoring Style::border_* for now */
border-collapse: {};
font-weight: {};
color: {};
visibility: {};
grid-column: {};\n",
        // self.border_color,
        if self.border_collapse { "collapse" } else { "inherit" },
        self.font_weight,
        self.font_color,
        self.visibility,
        self.grid_column,
        }
    }
}

pub fn get_style(model: &Model, coord: &Coordinate) -> String {
    let grammar = model
<<<<<<< HEAD
        .grammars
        .get(coord)
        .expect("no grammar with this coordinate");
    if coord.row_cols.len() == 1 {
        // root or meta
=======
        .get_session()
        .grammars
        .get(coord)
        .expect("no grammar with this coordinate");
    // ignore root or meta
    if coord.row_cols.len() == 1 {
>>>>>>> 0bb14d72
        return grammar.style(coord);
    }
    if grammar.style.width > 90.0 || grammar.style.height > 30.0 {
        return format! {
            "{}\nwidth: {}px;\nheight: {}px;\n",
            grammar.style(coord), grammar.style.width, grammar.style.height,
        };
    }
    if let Kind::Grid(_) = grammar.kind {
        return format! {
            "{}\nwidth: fit-content;\nheight: fit-content;\n",
            grammar.style(coord),
        };
    }
<<<<<<< HEAD
    // let mut col_width = model.grammars.get(&coord).unwrap().style.width;
    // let mut row_height = model.grammars.get(&coord).unwrap().style.height;
    let (col_span, row_span, mut col_width, mut row_height) = {
        let s = &model
            .grammars
            .get(&coord)
            .expect(format! {"grammar map should have coord {}", coord.to_string()}.deref())
            .style;
        (s.col_span, s.row_span, s.width, s.height)
    };

    let mut s_col_span = String::new();
    let mut s_row_span = String::new();
    let n_col_span = col_span[1] - col_span[0];
    let n_row_span = row_span[1] - row_span[0];
    col_width = col_width + (3 * n_col_span) as f64;
    row_height = row_height + (3 * n_row_span) as f64;

    if n_col_span != 0 {
        s_col_span = format! {
            "\ngrid-column-start: {}; grid-column: {} / span {};",
            col_span[0].to_string(), col_span[0].to_string(), col_span[1].to_string(),
        };
    }

    if n_row_span != 0 {
        s_row_span = format! {
            "\ngrid-row-start: {}; grid-row: {} / span {};",
            row_span[0].to_string(), row_span[0].to_string(), row_span[1].to_string(),
        };
    }
    format! {
        "{}\nwidth: {}px;\nheight: {}px;
        {} {}",
=======
    let col_width = model.col_widths.get(&coord.full_col()).unwrap_or(&90.0);
    let row_height = model.row_heights.get(&coord.full_row()).unwrap_or(&30.0);
    format! {
        "{}\nwidth: {}px;\nheight: {}px;\n",
>>>>>>> 0bb14d72
        grammar.style(coord), col_width, row_height,
        s_col_span, s_row_span,
    }
}<|MERGE_RESOLUTION|>--- conflicted
+++ resolved
@@ -1,8 +1,5 @@
 use serde::Deserialize;
-<<<<<<< HEAD
 use std::ops::Deref;
-=======
->>>>>>> 0bb14d72
 use std::option::Option;
 
 use crate::coordinate::Coordinate;
@@ -19,14 +16,9 @@
     pub border_collapse: bool, // CSS: border-collapse
     pub font_weight: i32,      // CSS: font-weight
     pub font_color: String,    // CSS: font-color
-<<<<<<< HEAD
     pub col_span: [u32; 2],
     pub row_span: [u32; 2],
     pub display: bool,
-=======
-    pub grid_column: String,   // CSS: span-color
-    pub visibility: String,    //CSS visibility
->>>>>>> 0bb14d72
 }
 js_serializable!(Style);
 js_deserializable!(Style);
@@ -40,14 +32,9 @@
             border_collapse: false,
             font_weight: 400,
             font_color: "black".to_string(),
-<<<<<<< HEAD
             col_span: [0, 0],
             row_span: [0, 0],
             display: true,
-=======
-            grid_column: "0".to_string(),
-            visibility: "visible".to_string(),
->>>>>>> 0bb14d72
         }
     }
 
@@ -57,40 +44,61 @@
 border-collapse: {};
 font-weight: {};
 color: {};
-visibility: {};
-grid-column: {};\n",
+\n",
         // self.border_color,
         if self.border_collapse { "collapse" } else { "inherit" },
         self.font_weight,
         self.font_color,
-        self.visibility,
-        self.grid_column,
         }
     }
 }
 
 pub fn get_style(model: &Model, coord: &Coordinate) -> String {
     let grammar = model
-<<<<<<< HEAD
-        .grammars
-        .get(coord)
-        .expect("no grammar with this coordinate");
-    if coord.row_cols.len() == 1 {
-        // root or meta
-=======
         .get_session()
         .grammars
         .get(coord)
         .expect("no grammar with this coordinate");
     // ignore root or meta
     if coord.row_cols.len() == 1 {
->>>>>>> 0bb14d72
         return grammar.style(coord);
     }
     if grammar.style.width > 90.0 || grammar.style.height > 30.0 {
+        let (col_span, row_span, mut col_width, mut row_height) = {
+            let s = &model
+                .get_session()
+                .grammars
+                .get(&coord)
+                .expect(format! {"grammar map should have coord {}", coord.to_string()}.deref())
+                .style;
+            (s.col_span, s.row_span, s.width, s.height)
+        };
+        let mut s_col_span = String::new();
+        let mut s_row_span = String::new();
+        let n_col_span = col_span[1] - col_span[0];
+        let n_row_span = row_span[1] - row_span[0];
+        col_width = col_width + (3 * n_col_span) as f64;
+        row_height = row_height + (3 * n_row_span) as f64;
+        info!("-------------------------------------------");
+        info!("col_span {} - {}", col_span[0], col_span[1]);
+        info!("row_span {} - {}", row_span[0], row_span[1]);
+        if n_col_span != 0 {
+            s_col_span = format! {
+                "\ngrid-column-start: {}; grid-column: {} / span {};",
+                col_span[0].to_string(), col_span[0].to_string(), col_span[1].to_string(),
+            };
+        }
+        if n_row_span != 0 {
+            s_row_span = format! {
+                "\ngrid-row-start: {}; grid-row: {} / span {};",
+                row_span[0].to_string(), row_span[0].to_string(), row_span[1].to_string(),
+            };
+        }
         return format! {
-            "{}\nwidth: {}px;\nheight: {}px;\n",
-            grammar.style(coord), grammar.style.width, grammar.style.height,
+            "{}\nwidth: {}px;\nheight: {}px;
+            {} {}",
+            grammar.style(coord), col_width, row_height,
+            s_col_span, s_row_span,
         };
     }
     if let Kind::Grid(_) = grammar.kind {
@@ -99,48 +107,10 @@
             grammar.style(coord),
         };
     }
-<<<<<<< HEAD
-    // let mut col_width = model.grammars.get(&coord).unwrap().style.width;
-    // let mut row_height = model.grammars.get(&coord).unwrap().style.height;
-    let (col_span, row_span, mut col_width, mut row_height) = {
-        let s = &model
-            .grammars
-            .get(&coord)
-            .expect(format! {"grammar map should have coord {}", coord.to_string()}.deref())
-            .style;
-        (s.col_span, s.row_span, s.width, s.height)
-    };
-
-    let mut s_col_span = String::new();
-    let mut s_row_span = String::new();
-    let n_col_span = col_span[1] - col_span[0];
-    let n_row_span = row_span[1] - row_span[0];
-    col_width = col_width + (3 * n_col_span) as f64;
-    row_height = row_height + (3 * n_row_span) as f64;
-
-    if n_col_span != 0 {
-        s_col_span = format! {
-            "\ngrid-column-start: {}; grid-column: {} / span {};",
-            col_span[0].to_string(), col_span[0].to_string(), col_span[1].to_string(),
-        };
-    }
-
-    if n_row_span != 0 {
-        s_row_span = format! {
-            "\ngrid-row-start: {}; grid-row: {} / span {};",
-            row_span[0].to_string(), row_span[0].to_string(), row_span[1].to_string(),
-        };
-    }
-    format! {
-        "{}\nwidth: {}px;\nheight: {}px;
-        {} {}",
-=======
     let col_width = model.col_widths.get(&coord.full_col()).unwrap_or(&90.0);
     let row_height = model.row_heights.get(&coord.full_row()).unwrap_or(&30.0);
     format! {
         "{}\nwidth: {}px;\nheight: {}px;\n",
->>>>>>> 0bb14d72
         grammar.style(coord), col_width, row_height,
-        s_col_span, s_row_span,
     }
 }