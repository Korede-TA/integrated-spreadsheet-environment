use pest::Parser;
use serde::Deserialize;
use std::collections::HashMap;
use std::num::NonZeroU32;
use std::option::Option;
use std::string::String;
use std::vec::Vec;

use crate::coordinate;
use crate::coordinate::*;
use crate::grammar;
use crate::grammar::{Grammar, Interactive, Kind, Lookup};
use crate::model::Model;
use crate::util::non_zero_u32_tuple;
use crate::{coord, coord_col, coord_row, row_col_vec};
use yew::html::Component;

#[derive(Parser)]
#[grammar = "coordinate.pest"]
pub struct CoordinateParser;

// Style contains the relevant CSS properties for styling
// a grammar Cell or Grid
#[derive(Deserialize, Debug, Clone)]
pub struct Style {
    pub width: f64,            // CSS: width
    pub height: f64,           // CSS: height
    pub border_color: String,  // CSS: border-color
    pub border_collapse: bool, // CSS: border-collapse
    pub font_weight: i32,      // CSS: font-weight
    pub font_color: String,    // CSS: font-color
    pub col_span: (u32, u32),
    pub row_span: (u32, u32),
    pub display: bool,
}
js_serializable!(Style);
js_deserializable!(Style);

impl Style {
    pub fn default() -> Style {
        Style {
            width: 90.00,
            height: 30.00,
            border_color: "grey".to_string(),
            border_collapse: false,
            font_weight: 400,
            font_color: "black".to_string(),
            col_span: (0, 0),
            row_span: (0, 0),
            display: true,
        }
    }

    pub fn to_string(&self) -> String {
        format! {
        "/* border: 1px; NOTE: ignoring Style::border_* for now */
border-collapse: {};
font-weight: {};
color: {};
\n",
        // self.border_color,
        if self.border_collapse { "collapse" } else { "inherit" },
        self.font_weight,
        self.font_color,
        }
    }
}

pub fn get_style(
    model_grammar: &Grammar,
    model_col_widths: &HashMap<coordinate::Col, f64>,
    model_row_heights: &HashMap<coordinate::Row, f64>,
    coord: &Coordinate,
) -> String {
    let grammar = model_grammar;
    // ignore root or meta

    if coord.row_cols.len() == 1 {
        return grammar.style(coord);
    }
    let (col_span, row_span, mut col_width, mut row_height) = {
        let s = &model_grammar.style;
        (s.col_span, s.row_span, s.width, s.height)
    };
    let mut s_col_span = String::new();
    let mut s_row_span = String::new();
    let n_col_span = col_span.1 - col_span.0;
    let n_row_span = row_span.1 - row_span.0;
    col_width = col_width + n_col_span as f64;
    row_height = row_height + n_row_span as f64;

    if n_col_span != 0 || n_row_span != 0 {
        if n_col_span != 0 {
            s_col_span = format! {
                "\ngrid-column-start: {}; grid-column: {} / span {};",
                col_span.0.to_string(), col_span.0.to_string(), col_span.1.to_string(),
            };
        }
        if n_row_span != 0 {
            s_row_span = format! {
                "\ngrid-row-start: {}; grid-row: {} / span {};",
                row_span.0.to_string(), row_span.0.to_string(), row_span.1.to_string(),
            };
        }
        return format! {
            "{}\nwidth: {}px;\nheight: {}px;{} {}",
            grammar.style(coord), col_width, row_height,
            s_col_span, s_row_span,
        };
    }

    if let Kind::Grid(_) = grammar.kind {
        return format! {
            "{}\nwidth: fit-content;\nheight: fit-content;\n",
            grammar.style(coord),
        };
    }
    let col_width = model_col_widths.get(&coord.full_col()).unwrap_or(&90.0);
    let row_height = model_row_heights.get(&coord.full_row()).unwrap_or(&30.0);
    format! {
        "{}\nwidth: {}px;\nheight: {}px;\n",
        grammar.style(coord), col_width, row_height,
    }
}

pub enum Dimension {
    MaxContent,
    MinContent,
    FitContent,
    Px(f64),
    Percentage(f64),
}

impl Dimension {
    fn to_string(&self) -> String {
        match self {
            Dimension::MaxContent => "max-content".to_string(),
            Dimension::MinContent => "min-content".to_string(),
            Dimension::FitContent => "fit-content".to_string(),
            Dimension::Px(x) => format! {"{}px", x},
            Dimension::Percentage(x) => format! {"{}%", x},
        }
    }
}

<<<<<<< HEAD
mod tests {
    // Note this useful idiom: importing names from outer (for mod tests) scope.
    use super::*;

    #[test]
    fn test_style_to_string() {
        assert_eq!(Style::default().to_string(),  String::from("/* border: 1px; NOTE: ignoring Style::border_* for now */\nborder-collapse: inherit;\nfont-weight: 400;\ncolor: black;\n\n"));
        // assert_ne!(Style::default().to_string(),  String::from("/* border: 1px; NOTE: ignoring Style::border_* for now */\n    border-collapse: inherit;\n    font-weight: 400;\n    color: black;\n" ));
    }

    #[test]
    fn test_get_style() {
        //Test type Grid
        assert_eq!(get_style(&grammar::Grammar {name: "root".to_string(), style: Style::default(), kind: Kind::Grid(row_col_vec![(1, 1), (2, 1), (3, 1), (1, 2), (2, 2), (3, 2)]),}, &hashmap! { coord_col!("root","A") => 90.0, coord_col!("root","B") => 90.0, coord_col!("meta","A") => 180.0, coord_col!("meta-A3","A") => 90.0, coord_col!("meta-A3","B") => 180.0,}, &hashmap! {coord_row!("root","1") => 30.0, coord_row!("root","2") => 30.0, coord_row!("root","3") => 30.0,coord_row!("meta","1") => 180.0,}, &coord!("root-A1") ),
        String::from("display: grid;\ngrid-area: cell-root-A1;\nheight: fit-content;\nwidth: fit-content !important;\ngrid-template-areas: \n\"cell-root-A1-A1 cell-root-A1-B1\"\n\"cell-root-A1-A2 cell-root-A1-B2\"\n\"cell-root-A1-A3 cell-root-A1-B3\";\n\nwidth: fit-content;\nheight: fit-content;\n"));
        assert_ne!(get_style(&grammar::Grammar {name: "root".to_string(), style: Style::default(), kind: Kind::Grid(row_col_vec![(1, 1), (2, 1), (3, 1), (1, 2), (2, 2), (3, 2)]),}, &hashmap! { coord_col!("root","A") => 90.0, coord_col!("root","B") => 90.0, coord_col!("meta","A") => 180.0, coord_col!("meta-A3","A") => 90.0, coord_col!("meta-A3","B") => 180.0,}, &hashmap! {coord_row!("root","1") => 30.0, coord_row!("root","2") => 30.0, coord_row!("root","3") => 30.0,coord_row!("meta","1") => 180.0,}, &coord!("root-A1") ),
        String::from("display: grid;\ngrid-area: cell-root-B1;\nheight: fit-content;\nwidth: fit-content !important;\ngrid-template-areas: \n\"cell-root-A1-A1 cell-root-A1-C1\"\n\"cell-root-A1-A2 cell-root-A1-B2\"\n\"cell-root-A1-A3 cell-root-A1-B3\";\n\nwidth: fit-content;\nheight: fit-content;\n"));

        //Test Row_cols length == 1
        assert_eq!(get_style(&grammar::Grammar {name: "root".to_string(), style: Style::default(), kind: Kind::Grid(row_col_vec![(1, 1), (2, 1), (3, 1), (1, 2), (2, 2), (3, 2)]),}, &hashmap! { coord_col!("root","A") => 90.0, coord_col!("root","B") => 90.0, coord_col!("meta","A") => 180.0, coord_col!("meta-A3","A") => 90.0, coord_col!("meta-A3","B") => 180.0,}, &hashmap! {coord_row!("root","1") => 30.0, coord_row!("root","2") => 30.0, coord_row!("root","3") => 30.0,coord_row!("meta","1") => 180.0,}, &coord!("root") ),
        String::from("display: grid;\ngrid-area: cell-root;\nheight: fit-content;\nwidth: fit-content !important;\ngrid-template-areas: \n\"cell-root-A1 cell-root-B1\"\n\"cell-root-A2 cell-root-B2\"\n\"cell-root-A3 cell-root-B3\";\n"));

        //Test Kind input
        assert_eq!(get_style(&grammar::Grammar {name: "root".to_string(), style: Style::default(), kind: Kind::Input(String::default())}, &hashmap! { coord_col!("root","A") => 90.0, coord_col!("root","B") => 90.0, coord_col!("meta","A") => 180.0, coord_col!("meta-A3","A") => 90.0, coord_col!("meta-A3","B") => 180.0,}, &hashmap! {coord_row!("root","1") => 30.0, coord_row!("root","2") => 30.0, coord_row!("root","3") => 30.0,coord_row!("meta","1") => 180.0,}, &coord!("root") ),
        String::from("/* border: 1px; NOTE: ignoring Style::border_* for now */\nborder-collapse: inherit;\nfont-weight: 400;\ncolor: black;\n\ngrid-area: cell-root;\n"));

        //Test Type interractive =>  Button as exemple
        assert_eq!(get_style(&grammar::Grammar {name: "root".to_string(), style: Style::default(), kind: Kind::Interactive(String::from("Test"), Interactive::Button())}, &hashmap! { coord_col!("root","A") => 90.0, coord_col!("root","B") => 90.0, coord_col!("meta","A") => 180.0, coord_col!("meta-A3","A") => 90.0, coord_col!("meta-A3","B") => 180.0,}, &hashmap! {coord_row!("root","1") => 30.0, coord_row!("root","2") => 30.0, coord_row!("root","3") => 30.0,coord_row!("meta","1") => 180.0,}, &coord!("root") ),
        String::from("/* border: 1px; NOTE: ignoring Style::border_* for now */\nborder-collapse: inherit;\nfont-weight: 400;\ncolor: black;\n\ngrid-area: cell-root;\n"));

        // Test Type Lookup // Have to figureout the arguments
        assert_eq!(get_style(&grammar::Grammar {name: "root".to_string(), style: Style::default(), kind: Kind::Lookup(String::default(), std::option::Option::default())}, &hashmap! { coord_col!("root","A") => 90.0, coord_col!("root","B") => 90.0, coord_col!("meta","A") => 180.0, coord_col!("meta-A3","A") => 90.0, coord_col!("meta-A3","B") => 180.0,}, &hashmap! {coord_row!("root","1") => 30.0, coord_row!("root","2") => 30.0, coord_row!("root","3") => 30.0,coord_row!("meta","1") => 180.0,}, &coord!("root") ),
        String::from("/* border: 1px; NOTE: ignoring Style::border_* for now */\nborder-collapse: inherit;\nfont-weight: 400;\ncolor: black;\n\ndisplay: inline-flex; grid-area: cell-root; background: white;\n"));
    }

    #[test]
    fn test_dimensio_to_string() {
        assert_eq!(Dimension::FitContent.to_string(), "fit-content".to_string());
        assert_eq!(Dimension::MaxContent.to_string(), "max-content".to_string());
        assert_eq!(Dimension::MinContent.to_string(), "min-content".to_string());
        assert_eq!(Dimension::Percentage(2.0).to_string(), "2%".to_string());
        assert_eq!(Dimension::Px(2.0).to_string(), "2px".to_string());
    }
}
=======
// mod tests {
//     // Note this useful idiom: importing names from outer (for mod tests) scope.
//     use super::*;
//     #[test]
//     fn test_style_to_string() {
//         assert_eq!(Style::default().to_string(),
//             "/* border: 1px; NOTE: ignoring Style::border_* for now */
//     border-collapse: inherit;
//     font-weight: 400;
//     color: black;\n" )
//     }
// }
>>>>>>> e02228a4
<|MERGE_RESOLUTION|>--- conflicted
+++ resolved
@@ -143,7 +143,7 @@
     }
 }
 
-<<<<<<< HEAD
+
 mod tests {
     // Note this useful idiom: importing names from outer (for mod tests) scope.
     use super::*;
@@ -187,18 +187,4 @@
         assert_eq!(Dimension::Percentage(2.0).to_string(), "2%".to_string());
         assert_eq!(Dimension::Px(2.0).to_string(), "2px".to_string());
     }
-}
-=======
-// mod tests {
-//     // Note this useful idiom: importing names from outer (for mod tests) scope.
-//     use super::*;
-//     #[test]
-//     fn test_style_to_string() {
-//         assert_eq!(Style::default().to_string(),
-//             "/* border: 1px; NOTE: ignoring Style::border_* for now */
-//     border-collapse: inherit;
-//     font-weight: 400;
-//     color: black;\n" )
-//     }
-// }
->>>>>>> e02228a4
+}