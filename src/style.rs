use serde::Deserialize;
<<<<<<< HEAD
=======
use std::ops::Deref;
>>>>>>> 778d6c13
use std::option::Option;

use crate::coordinate::Coordinate;
use crate::grammar::Kind;
use crate::model::Model;

// Style contains the relevant CSS properties for styling
// a grammar Cell or Grid
#[derive(Deserialize, Debug, Clone)]
pub struct Style {
    pub width: f64,            // CSS: width
    pub height: f64,           // CSS: height
    pub border_color: String,  // CSS: border-color
    pub border_collapse: bool, // CSS: border-collapse
    pub font_weight: i32,      // CSS: font-weight
    pub font_color: String,    // CSS: font-color
    pub col_span: [u32; 2],
    pub row_span: [u32; 2],
    pub display: bool,
}
js_serializable!(Style);
js_deserializable!(Style);

impl Style {
    pub fn default() -> Style {
        Style {
            width: 90.00,
            height: 30.00,
            border_color: "grey".to_string(),
            border_collapse: false,
            font_weight: 400,
            font_color: "black".to_string(),
            col_span: [0, 0],
            row_span: [0, 0],
            display: true,
        }
    }

    pub fn to_string(&self) -> String {
        format! {
        "/* border: 1px; NOTE: ignoring Style::border_* for now */
border-collapse: {};
font-weight: {};
color: {};\n",
        // self.border_color,
        if self.border_collapse { "collapse" } else { "inherit" },
        self.font_weight,
        self.font_color,
        }
    }
}

pub fn get_style(model: &Model, coord: &Coordinate) -> String {
    let grammar = model
<<<<<<< HEAD
        .get_session()
        .grammars
        .get(coord)
        .expect("no grammar with this coordinate");
    // ignore root or meta
    if coord.row_cols.len() == 1 {
=======
        .grammars
        .get(coord)
        .expect("no grammar with this coordinate");
    if coord.row_cols.len() == 1 {
        // root or meta
>>>>>>> 778d6c13
        return grammar.style(coord);
    }
    if let Kind::Grid(_) = grammar.kind {
        return format! {
            "{}\nwidth: fit-content;\nheight: fit-content;\n",
            grammar.style(coord),
        };
    }
<<<<<<< HEAD
    let col_width = model.col_widths.get(&coord.full_col()).unwrap_or(&90.0);
    let row_height = model.row_heights.get(&coord.full_row()).unwrap_or(&30.0);
    format! {
        "{}\nwidth: {}px;\nheight: {}px;\n",
=======
    // let mut col_width = model.grammars.get(&coord).unwrap().style.width;
    // let mut row_height = model.grammars.get(&coord).unwrap().style.height;
    let (col_span, row_span, mut col_width, mut row_height) = {
        let s = &model
            .grammars
            .get(&coord)
            .expect(format! {"grammar map should have coord {}", coord.to_string()}.deref())
            .style;
        (s.col_span, s.row_span, s.width, s.height)
    };

    let mut s_col_span = String::new();
    let mut s_row_span = String::new();
    let n_col_span = col_span[1] - col_span[0];
    let n_row_span = row_span[1] - row_span[0];
    col_width = col_width + (3 * n_col_span) as f64;
    row_height = row_height + (3 * n_row_span) as f64;

    if n_col_span != 0 {
        s_col_span = format! {
            "\ngrid-column-start: {}; grid-column: {} / span {};",
            col_span[0].to_string(), col_span[0].to_string(), col_span[1].to_string(),
        };
    }

    if n_row_span != 0 {
        s_row_span = format! {
            "\ngrid-row-start: {}; grid-row: {} / span {};",
            row_span[0].to_string(), row_span[0].to_string(), row_span[1].to_string(),
        };
    }
    format! {
        "{}\nwidth: {}px;\nheight: {}px;
        {} {}",
>>>>>>> 778d6c13
        grammar.style(coord), col_width, row_height,
        s_col_span, s_row_span,
    }
}<|MERGE_RESOLUTION|>--- conflicted
+++ resolved
@@ -1,8 +1,6 @@
 use serde::Deserialize;
-<<<<<<< HEAD
-=======
+
 use std::ops::Deref;
->>>>>>> 778d6c13
 use std::option::Option;
 
 use crate::coordinate::Coordinate;
@@ -57,20 +55,12 @@
 
 pub fn get_style(model: &Model, coord: &Coordinate) -> String {
     let grammar = model
-<<<<<<< HEAD
         .get_session()
         .grammars
         .get(coord)
         .expect("no grammar with this coordinate");
     // ignore root or meta
     if coord.row_cols.len() == 1 {
-=======
-        .grammars
-        .get(coord)
-        .expect("no grammar with this coordinate");
-    if coord.row_cols.len() == 1 {
-        // root or meta
->>>>>>> 778d6c13
         return grammar.style(coord);
     }
     if let Kind::Grid(_) = grammar.kind {
@@ -79,12 +69,7 @@
             grammar.style(coord),
         };
     }
-<<<<<<< HEAD
-    let col_width = model.col_widths.get(&coord.full_col()).unwrap_or(&90.0);
-    let row_height = model.row_heights.get(&coord.full_row()).unwrap_or(&30.0);
-    format! {
-        "{}\nwidth: {}px;\nheight: {}px;\n",
-=======
+
     // let mut col_width = model.grammars.get(&coord).unwrap().style.width;
     // let mut row_height = model.grammars.get(&coord).unwrap().style.height;
     let (col_span, row_span, mut col_width, mut row_height) = {
@@ -119,7 +104,6 @@
     format! {
         "{}\nwidth: {}px;\nheight: {}px;
         {} {}",
->>>>>>> 778d6c13
         grammar.style(coord), col_width, row_height,
         s_col_span, s_row_span,
     }
