use serde::Deserialize;

use std::ops::Deref;
use std::option::Option;

use crate::coordinate::Coordinate;
use crate::grammar::Kind;
use crate::model::Model;

// Style contains the relevant CSS properties for styling
// a grammar Cell or Grid
#[derive(Deserialize, Debug, Clone)]
pub struct Style {
    pub width: f64,            // CSS: width
    pub height: f64,           // CSS: height
    pub border_color: String,  // CSS: border-color
    pub border_collapse: bool, // CSS: border-collapse
    pub font_weight: i32,      // CSS: font-weight
    pub font_color: String,    // CSS: font-color
    pub col_span: (u32, u32),
    pub row_span: (u32, u32),
    pub display: bool,
}
js_serializable!(Style);
js_deserializable!(Style);

impl Style {
    pub fn default() -> Style {
        Style {
            width: 90.00,
            height: 30.00,
            border_color: "grey".to_string(),
            border_collapse: false,
            font_weight: 400,
            font_color: "black".to_string(),
            col_span: (0, 0),
            row_span: (0, 0),
            display: true,
        }
    }

    pub fn to_string(&self) -> String {
        format! {
        "/* border: 1px; NOTE: ignoring Style::border_* for now */
border-collapse: {};
font-weight: {};
color: {};
\n",
        // self.border_color,
        if self.border_collapse { "collapse" } else { "inherit" },
        self.font_weight,
        self.font_color,
        }
    }
}

pub fn get_style(model: &Model, coord: &Coordinate) -> String {
    let grammar = model
        .get_session()
        .grammars
        .get(coord)
        .expect("no grammar with this coordinate");
    // ignore root or meta
<<<<<<< HEAD
=======

>>>>>>> 1934e1eb
    if coord.row_cols.len() == 1 {
        return grammar.style(coord);
        
    }
<<<<<<< HEAD
    if grammar.style.width > 90.0 || grammar.style.height > 30.0 {
        return format! {
            "{}\nwidth: {}px;\nheight: {}px;\n",
            grammar.style(coord), grammar.style.width, grammar.style.height,
        };
    }
    if let Kind::Grid(_) = grammar.kind {
        return format! {
            "{}\nwidth: fit-content;\nheight: fit-content;\n",
            grammar.style(coord),
        };
    }

    // let mut col_width = model.grammars.get(&coord).unwrap().style.width;
    // let mut row_height = model.grammars.get(&coord).unwrap().style.height;
=======

>>>>>>> 1934e1eb
    let (col_span, row_span, mut col_width, mut row_height) = {
        let s = &model
            .get_session()
            .grammars
            .get(&coord)
            .expect(format! {"grammar map should have coord {}", coord.to_string()}.deref())
            .style;
        (s.col_span, s.row_span, s.width, s.height)
    };
    let mut s_col_span = String::new();
    let mut s_row_span = String::new();
    let n_col_span = col_span.1 - col_span.0;
    let n_row_span = row_span.1 - row_span.0;
    col_width = col_width + n_col_span as f64;
    row_height = row_height + n_row_span as f64;

    if n_col_span != 0 || n_row_span != 0 {
        if n_col_span != 0 {
            s_col_span = format! {
                "\ngrid-column-start: {}; grid-column: {} / span {};",
                col_span.0.to_string(), col_span.0.to_string(), col_span.1.to_string(),
            };
        }
        if n_row_span != 0 {
            s_row_span = format! {
                "\ngrid-row-start: {}; grid-row: {} / span {};",
                row_span.0.to_string(), row_span.0.to_string(), row_span.1.to_string(),
            };
        }
        return format! {
            "{}\nwidth: {}px;\nheight: {}px;{} {}",
            grammar.style(coord), col_width, row_height,
            s_col_span, s_row_span,
        };
    }

    if let Kind::Grid(_) = grammar.kind {
        return format! {
            "{}\nwidth: fit-content;\nheight: fit-content;\n",
            grammar.style(coord),
        };
    }
    let col_width = model.col_widths.get(&coord.full_col()).unwrap_or(&90.0);
    let row_height = model.row_heights.get(&coord.full_row()).unwrap_or(&30.0);
    format! {
        "{}\nwidth: {}px;\nheight: {}px;\n",
        grammar.style(coord), col_width, row_height,
    }
}

pub enum Dimension {
    MaxContent,
    MinContent,
    FitContent,
    Px(f64),
    Percentage(f64),
}

impl Dimension {
    fn to_string(&self) -> String {
        match self {
            Dimension::MaxContent => "max-content".to_string(),
            Dimension::MinContent => "min-content".to_string(),
            Dimension::FitContent => "fit-content".to_string(),
            Dimension::Px(x) => format! {"{}px", x},
            Dimension::Percentage(x) => format! {"{}%", x},
        }
    }
}

mod tests {
    // Note this useful idiom: importing names from outer (for mod tests) scope.
    use super::*;

    #[test]
    fn test_style_to_string() {
        assert_eq!(Style::default().to_string(),  
            "/* border: 1px; NOTE: ignoring Style::border_* for now */
    border-collapse: inherit;
    font-weight: 400;
    color: black;\n" )
}<|MERGE_RESOLUTION|>--- conflicted
+++ resolved
@@ -1,5 +1,4 @@
 use serde::Deserialize;
-
 use std::ops::Deref;
 use std::option::Option;
 
@@ -61,33 +60,11 @@
         .get(coord)
         .expect("no grammar with this coordinate");
     // ignore root or meta
-<<<<<<< HEAD
-=======
 
->>>>>>> 1934e1eb
     if coord.row_cols.len() == 1 {
         return grammar.style(coord);
         
     }
-<<<<<<< HEAD
-    if grammar.style.width > 90.0 || grammar.style.height > 30.0 {
-        return format! {
-            "{}\nwidth: {}px;\nheight: {}px;\n",
-            grammar.style(coord), grammar.style.width, grammar.style.height,
-        };
-    }
-    if let Kind::Grid(_) = grammar.kind {
-        return format! {
-            "{}\nwidth: fit-content;\nheight: fit-content;\n",
-            grammar.style(coord),
-        };
-    }
-
-    // let mut col_width = model.grammars.get(&coord).unwrap().style.width;
-    // let mut row_height = model.grammars.get(&coord).unwrap().style.height;
-=======
-
->>>>>>> 1934e1eb
     let (col_span, row_span, mut col_width, mut row_height) = {
         let s = &model
             .get_session()
@@ -168,5 +145,5 @@
             "/* border: 1px; NOTE: ignoring Style::border_* for now */
     border-collapse: inherit;
     font-weight: 400;
-    color: black;\n" )
+    color: black;\n" );
 }