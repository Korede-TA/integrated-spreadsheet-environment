use serde::Deserialize;
use std::option::Option;

use crate::coordinate::Coordinate;
use crate::grammar::{Kind};
use crate::model::Model;

// Style contains the relevant CSS properties for styling
// a grammar Cell or Grid
#[derive(Deserialize, Debug, Clone)]
pub struct Style {
    pub width: f64,            // CSS: width
    pub height: f64,           // CSS: height
    pub border_color: String,  // CSS: border-color
    pub border_collapse: bool, // CSS: border-collapse
    pub font_weight: i32,      // CSS: font-weight
    pub font_color: String,    // CSS: font-color
}
js_serializable!(Style);
js_deserializable!(Style);

impl Style {
    pub fn default() -> Style {
        Style {
            width: 90.00,
            height: 30.00,
            border_color: "grey".to_string(),
            border_collapse: false,
            font_weight: 400,
            font_color: "black".to_string(),
        }
    }

    pub fn to_string(&self) -> String {
        format! {
        "/* border: 1px; NOTE: ignoring Style::border_* for now */
border-collapse: {};
font-weight: {};
color: {};\n",
        // self.border_color,
        if self.border_collapse { "collapse" } else { "inherit" },
        self.font_weight,
        self.font_color,
        }
    }
}

pub fn get_style(model: &Model, coord: &Coordinate) -> String {
<<<<<<< HEAD
    let grammar = model.tabs[model.current_tab]
        .grammars
        .get(coord)
        .expect("no grammar with this coordinate");
    if coord.row_cols.len() == 1 {
        // root or meta
=======
    let grammar = model.tabs[model.current_tab].grammars.get(coord).expect("no grammar with this coordinate");
    if coord.row_cols.len() == 1 {  // root or meta
>>>>>>> 20da0b03
        return grammar.style(coord);
    }
    if let Kind::Grid(_) = grammar.kind {
        return format! {
            "{}\nwidth: fit-content;\nheight: fit-content;\n",
            grammar.style(coord),
        };
    }
    let col_width = model.col_widths.get(&coord.full_col()).unwrap_or(&90.0);
    let row_height = model.row_heights.get(&coord.full_row()).unwrap_or(&30.0);
    format! {
        "{}\nwidth: {}px;\nheight: {}px;\n",
        grammar.style(coord), col_width, row_height,
    }
}<|MERGE_RESOLUTION|>--- conflicted
+++ resolved
@@ -46,17 +46,13 @@
 }
 
 pub fn get_style(model: &Model, coord: &Coordinate) -> String {
-<<<<<<< HEAD
     let grammar = model.tabs[model.current_tab]
         .grammars
         .get(coord)
         .expect("no grammar with this coordinate");
     if coord.row_cols.len() == 1 {
         // root or meta
-=======
-    let grammar = model.tabs[model.current_tab].grammars.get(coord).expect("no grammar with this coordinate");
-    if coord.row_cols.len() == 1 {  // root or meta
->>>>>>> 20da0b03
+
         return grammar.style(coord);
     }
     if let Kind::Grid(_) = grammar.kind {
