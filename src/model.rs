use electron_sys::ipc_renderer;
use pest::Parser;
use std::collections::HashMap;
use std::fs;
use std::num::NonZeroU32;
use std::ops::Deref;
use std::option::Option;
use stdweb::unstable::TryInto;
use stdweb::web::{document, IElement, IHtmlElement, INode, IParentNode};
use wasm_bindgen::JsValue;
use yew::events::{ClickEvent, IKeyboardEvent, KeyPressEvent};
use yew::prelude::*;
use yew::services::reader::{File, FileData, ReaderService, ReaderTask};
use yew::services::ConsoleService;

use crate::coordinate::{Col, Coordinate, Row};
use crate::grammar::{Grammar, Kind, Lookup};
use crate::session::Session;
use crate::style::Style;
use crate::util::{
    apply_definition_grammar, dom_resize, move_grammar, non_zero_u32_tuple, resize, resize_diff,
};
use crate::view::{view_grammar, view_menu_bar, view_side_nav, view_tab_bar};
use crate::{coord, coord_col, coord_row, row_col_vec};

#[derive(Parser)]
#[grammar = "coordinate.pest"]
pub struct CoordinateParser;

// Model contains the entire state of the application
#[derive(Debug)]
pub struct Model {
    view_root: Coordinate,
    pub first_select_cell: Option<Coordinate>,
    pub last_select_cell: Option<Coordinate>,
<<<<<<< HEAD
=======
    pub min_select_cell: Option<Coordinate>,
    pub max_select_cell: Option<Coordinate>,

    pub grammars: HashMap</*Key*/ Coordinate, /*Value*/ Grammar>,
    value: String, // what is this?????
>>>>>>> 778d6c13
    pub active_cell: Option<Coordinate>,
    pub default_suggestions: Vec<Coordinate>,
    pub suggestions: HashMap<Coordinate, Vec<Coordinate>>,
    pub col_widths: HashMap<Col, f64>,
    pub row_heights: HashMap<Row, f64>,
    pub select_grammar: Vec<Coordinate>,
    pub sessions: Vec<Session>,
    pub current_session_index: usize,
    pub side_menus: Vec<SideMenu>,
    pub open_side_menu: Option<i32>,
    pub focus_node_ref: NodeRef,
    pub resizing: Option<Coordinate>,
    pub link: ComponentLink<Model>,
    console: ConsoleService,
    reader: ReaderService,
    tasks: Vec<ReaderTask>,
}

#[derive(Debug)]
pub struct SideMenu {
    pub name: String,
    pub icon_path: String,
}

pub enum ResizeMsg {
    Start(Coordinate),
    X(f64),
    Y(f64),
    End,
}

// ACTIONS
// Triggered in the view, sent to update function
pub enum Action {
    // Do nothing
    Noop,

    // Change string value of Input grammar
    ChangeInput(Coordinate, /* new_value: */ String),

    SetActiveCell(Coordinate),

    DoCompletion(
        /* source: */ Coordinate,
        /* destination */ Coordinate,
    ),

    SetActiveMenu(Option<i32>),

    ReadSession(/* filename: */ File),

    LoadSession(FileData),

    SaveSession(),

    SetSessionTitle(String),
    ReadDriverFiles(Vec<File>),
    LoadDriverMainFile(FileData),
    UploadDriverMiscFile(FileData),

    // Grid Operations
    AddNestedGrid(Coordinate, (u32 /*rows*/, u32 /*cols*/)),

    InsertRow,
    InsertCol,

    Resize(ResizeMsg),

    // Alerts and stuff
    Alert(String),

    SetSelectedCells(Coordinate),
<<<<<<< HEAD
    Lookup(
        /* source: */ Coordinate,
        /* lookup_type: */ Lookup,
    ),

    ToggleLookup(Coordinate),

    DefnUpdateName(Coordinate, /* name */ String),
    DefnUpdateRule(Coordinate, /* rule Row  */ Row),
    DefnAddRule(Coordinate), // adds a new column, points rule coordinate to bottom of ~meta~ sub-table
                             // Definition Rules are represented as grammars
=======

    MergeCells(),
>>>>>>> 778d6c13
}

impl Model {
    pub fn get_session(&self) -> &Session {
        &self.sessions[self.current_session_index]
    }

    pub fn get_session_mut(&mut self) -> &mut Session {
        &mut self.sessions[self.current_session_index]
    }

    // only use this if you need a COPY of the current session
    // i.e. not changing its values
    pub fn to_session(&self) -> Session {
        self.get_session().clone()
    }

    fn load_session(&mut self, session: Session) {
        self.get_session_mut().root = session.root;
        self.get_session_mut().meta = session.meta;
        self.get_session_mut().grammars = session.grammars;
    }

    fn query_parent(&self, coord_parent: Coordinate) -> Vec<Coordinate> {
        self.get_session()
            .grammars
            .keys()
            .clone()
            .filter_map(|k| {
                if k.parent() == Some(coord_parent.clone()) {
                    Some(k.clone())
                } else {
                    None
                }
            })
            .collect()
    }

    fn query_col(&self, coord_col: Col) -> Vec<Coordinate> {
        self.get_session()
            .grammars
            .keys()
            .clone()
            .filter_map(|k| {
                if k.row_cols.len() == 1
                /* ignore root & meta */
                {
                    None
                } else if k.full_col() == coord_col {
                    Some(k.clone())
                } else {
                    None
                }
            })
            .collect()
    }

    fn query_row(&self, coord_row: Row) -> Vec<Coordinate> {
        self.get_session()
            .grammars
            .keys()
            .clone()
            .filter_map(|k| {
                if k.row_cols.len() == 1
                /* ignore root & meta */
                {
                    None
                } else if k.full_row() == coord_row {
                    Some(k.clone())
                } else {
                    None
                }
            })
            .collect()
    }
}

impl Component for Model {
    type Message = Action;
    type Properties = ();

    fn create(_: Self::Properties, link: ComponentLink<Self>) -> Self {
        let root_grammar = Grammar {
            name: "root".to_string(),
            style: Style::default(),
            kind: Kind::Grid(row_col_vec![(1, 1), (2, 1), (3, 1), (1, 2), (2, 2), (3, 2)]),
        };
        let meta_grammar = Grammar {
            name: "meta".to_string(),
            style: Style::default(),
            kind: Kind::Grid(row_col_vec![(1, 1), (2, 1), (3, 1)]),
        };
        let mut m = Model {
            view_root: coord!("root"),
            col_widths: hashmap! {
               coord_col!("root","A") => 90.0,
               coord_col!("root","B") => 90.0,
               coord_col!("meta","A") => 180.0,
               coord_col!("meta-A3","A") => 90.0,
               coord_col!("meta-A3","B") => 180.0,
            },
            row_heights: hashmap! {
               coord_row!("root","1") => 30.0,
               coord_row!("root","2") => 30.0,
               coord_row!("root","3") => 30.0,
               coord_row!("meta","1") => 180.0,
            },
            active_cell: Some(coord!("root-A1")),
            default_suggestions: vec![coord!("meta-A1"), coord!("meta-A2"), coord!("meta-A3")],
            suggestions: HashMap::new(),

            console: ConsoleService::new(),
            reader: ReaderService::new(),

            select_grammar: vec![],
            first_select_cell: None,
            last_select_cell: None,
            min_select_cell: None,
            max_select_cell: None,

            sessions: vec![Session {
                title: "my session".to_string(),
                root: root_grammar.clone(),
                meta: meta_grammar.clone(),
                grammars: hashmap! {
                    coord!("root")    => root_grammar.clone(),
                    coord!("root-A1") => Grammar::default(),
                    coord!("root-A2") => Grammar::default(),
                    coord!("root-A3") => Grammar::default(),
                    coord!("root-B1") => Grammar::default(),
                    coord!("root-B2") => Grammar::default(),
                    coord!("root-B3") => Grammar::default(),
                    coord!("meta")    => meta_grammar.clone(),
                    coord!("meta-A1") => Grammar::text("js grammar".to_string(), "This is js".to_string()),
                    coord!("meta-A2") => Grammar::text("java grammar".to_string(), "This is java".to_string()),
                    coord!("meta-A3") => Grammar {
                        name: "defn".to_string(),
                        style: Style::default(),
                        kind: Kind::Defn(
                            "".to_string(),
                            coord!("meta-A3"),
                            vec![
                                ("".to_string(), coord!("meta-A3-B1")),
                            ],
                        ),
                    },
                    coord!("meta-A3-A1")    => Grammar::default(),
                    coord!("meta-A3-B1")    => Grammar {
                        name: "root".to_string(),
                        style: Style::default(),
                        kind: Kind::Grid(row_col_vec![ (1,1), (2,1), (1,2), (2,2) ]),
                    },
                    coord!("meta-A3-B1-A1") => Grammar::input("".to_string(), "sub-grammar name".to_string()),
                    coord!("meta-A3-B1-B1") => Grammar::text("".to_string(), "+".to_string()),
                    coord!("meta-A3-B1-C1") => Grammar::default(),
                },
            }],

            current_session_index: 0,

            side_menus: vec![
                SideMenu {
                    name: "Home".to_string(),
                    icon_path: "assets/logo.png".to_string(),
                },
                SideMenu {
                    name: "File Explorer".to_string(),
                    icon_path: "assets/folder_icon.png".to_string(),
                },
                SideMenu {
                    name: "Settings".to_string(),
                    icon_path: "assets/settings_icon.png".to_string(),
                },
                SideMenu {
                    name: "Info".to_string(),
                    icon_path: "assets/info_icon.png".to_string(),
                },
            ],
            open_side_menu: None,

            resizing: None,

            link,
            tasks: vec![],

            focus_node_ref: NodeRef::default(),
        };
        // apply_definition_grammar(&mut m, coord!("meta-A3"));
        m
    }

    // The update function is split into sub-update functions that
    // are specifc to each EventType
    fn update(&mut self, event_type: Self::Message) -> ShouldRender {
        match event_type {
            Action::Noop => false,

            Action::Alert(message) => {
                self.console.log(&message);
                // TODO: make this into a more visual thing
                false
            }

            Action::ChangeInput(coord, new_value) => {
                if let Some(g) = self.get_session_mut().grammars.get_mut(&coord) {
                    match g {
                        Grammar {
                            kind: Kind::Input(_),
                            ..
                        } => {
                            info!("{}", &new_value);
                            g.kind = Kind::Input(new_value);
                        }
                        Grammar {
                            kind: Kind::Lookup(_, lookup_type),
                            ..
                        } => {
                            info!("{}", &new_value);
                            g.kind = Kind::Lookup(new_value, lookup_type.clone());
                        }
                        _ => (),
                    }
                }
                false
            }

            Action::SetActiveCell(coord) => {
                self.first_select_cell = Some(coord.clone());
                self.last_select_cell = None;
                self.min_select_cell = None;
                self.max_select_cell = None;
                self.active_cell = Some(coord.clone());
                true
            }

            Action::SetSelectedCells(coord) => {
                self.last_select_cell = Some(coord.clone());
                if self.first_select_cell.is_none() || self.last_select_cell.is_none() {
                    return false;
                }
                let mut first_select_row = NonZeroU32::new(1).unwrap();
                let mut first_select_col = NonZeroU32::new(1).unwrap();
                let mut last_select_row = NonZeroU32::new(1).unwrap();
                let mut last_select_col = NonZeroU32::new(1).unwrap();

                let mut min_select_row = NonZeroU32::new(1).unwrap();
                let mut max_select_row = NonZeroU32::new(1).unwrap();
                let mut min_select_col = NonZeroU32::new(1).unwrap();
                let mut max_select_col = NonZeroU32::new(1).unwrap();
                first_select_row = self.first_select_cell.as_ref().unwrap().row();
                first_select_col = self.first_select_cell.as_ref().unwrap().col();
                last_select_row = self.last_select_cell.as_ref().unwrap().row();
                last_select_col = self.last_select_cell.as_ref().unwrap().col();
                if first_select_row < last_select_row {
                    min_select_row = first_select_row;
                    max_select_row = last_select_row;
                } else {
                    min_select_row = last_select_row;
                    max_select_row = first_select_row;
                }
                if first_select_col < last_select_col {
                    min_select_col = first_select_col;
                    max_select_col = last_select_col;
                } else {
                    min_select_col = last_select_col;
                    max_select_col = first_select_col;
                }

                let ref_grammas = self.grammars.clone();
                for (coord, grammar) in &ref_grammas {
                    if min_select_row <= coord.row()
                        && coord.row() <= max_select_row
                        && min_select_col <= coord.col()
                        && coord.col() <= max_select_col
                        && coord.to_string().contains("root-")
                    {
                        let col_span = grammar.style.col_span;
                        let row_span = grammar.style.row_span;
                        if col_span[0] > 0 && col_span[1] > 0 {
                            if col_span[0] < min_select_col.get() {
                                min_select_col = NonZeroU32::new(col_span[0]).unwrap();
                            }
                            if col_span[1] > max_select_col.get() {
                                max_select_col = NonZeroU32::new(col_span[1]).unwrap();
                            }
                        }
                        if row_span[0] > 0 && row_span[1] > 0 {
                            if row_span[0] < min_select_row.get() {
                                min_select_row = NonZeroU32::new(row_span[0]).unwrap();
                            }
                            if row_span[1] > max_select_row.get() {
                                max_select_row = NonZeroU32::new(row_span[1]).unwrap();
                            }
                        }
                    }
                }

                self.min_select_cell = Some(Coordinate {
                    row_cols: vec![(min_select_row, min_select_col)],
                });
                self.max_select_cell = Some(Coordinate {
                    row_cols: vec![(max_select_row, max_select_col)],
                });
                true
            }

            Action::DoCompletion(source_coord, dest_coord) => {
                move_grammar(
                    &mut self.get_session_mut().grammars,
                    source_coord,
                    dest_coord.clone(),
                );
                let row_height = self.row_heights.get(&dest_coord.full_row()).unwrap();
                let col_width = self.col_widths.get(&dest_coord.full_col()).unwrap();
                resize(self, dest_coord, *row_height, *col_width);
                true
            }

            Action::SetActiveMenu(active_menu) => {
                self.open_side_menu = active_menu;
                true
            }

            Action::ReadSession(file) => {
                let callback = self.link.callback(Action::LoadSession);
                let task = self.reader.read_file(file, callback);
                self.tasks.push(task);
                false
            }

            Action::LoadSession(file_data) => {
                let session: Session =
                    serde_json::from_str(format! {"{:?}", file_data}.deref()).unwrap();
                self.load_session(session);
                true
            }

            Action::SaveSession() => {
                /* TODO: uncomment when this is working
                use node_sys::fs as node_fs;
                use node_sys::Buffer;
                use js_sys::{
                    JsString,
                    Function
                };
                let session = self.to_session();
                let j = serde_json::to_string(&session.clone());
                let filename = session.title.to_string();
                let jsfilename = JsString::from(filename);
                let jsbuffer = Buffer::from_string(&JsString::from(j.unwrap()), None);
                let jscallback = Function::new_no_args("{}");
                node_fs::append_file(&jsfilename, &jsbuffer, None, &jscallback);
                */
                false
            }

<<<<<<< HEAD
            Action::SetSessionTitle(name) => {
                self.get_session_mut().title = name;
                true
            }

            Action::ReadDriverFiles(files_list) => {
                // Get the main file and miscellaneous/additional files from the drivers list
                let (main_file, misc_files) = {
                    let (main_file_as_vec, misc_files) : (Vec<File>, Vec<File>) = files_list.iter().fold((Vec::new(), Vec::new()), |accum, file| { 
                        // Iter::partition is used to divide a list into two given a certain condition.
                        // Here the condition here is to separate the main file of the driver from the
                        // addditional ones, where the main file's path looks like
                        // '{directory_name}/{file_name}.js' and the directory_name == file_name
                        let mut new_accum = accum.clone();
                        // use `webkitRelativePath` as the `name`, if it's available
                        // we'll call out to regular JS to do this using the `js!` macro.
                        // Note that yew::services::reader::File::name() calls "file.name" under the
                        // hood (https://docs.rs/stdweb/0.4.20/src/stdweb/webapi/file.rs.html#23)
                        let full_file_name : String = js!(
                            if (!!@{&file}.webkitRelativePath) {
                                return @{&file}.webkitRelativePath;
                            } else {
                                console.log("couldn't get relative path of file: ", @{&file}.name);
                                return @{&file}.name; // equivalent to yew::services::reader::File::name()
                            }
                        ).try_into().unwrap();
                        let path_parts : Vec<&str> = full_file_name.split("/").collect();
                        match (path_parts.first(), path_parts.last(), path_parts.len()) {
                            (Some(directory), Some(file_name), 2) if format!{"{}.js", directory} == file_name.to_string() => {
                                if new_accum.0.len() == 0 {
                                    new_accum.0.push(file.clone());
                                } else {
                                    panic!("[Action::ReadDriverFiles]: there shouldn't be more than 1 main file in the driver directory")
                                }
                            },
                            _ => {
                                new_accum.1.push(file.clone());
                            },
                        };
                        new_accum
                    });
                    // the `partition` call above gives us a tuple of two Vecs (Vec, Vec) where the first Vec
                    // should have only one element, so we'll convert it to a (Vec::Item, Vec).
                    // If this has an error, then there's something wrong with how the driver
                    // directory is organized.
                    (
                        main_file_as_vec.first().unwrap().clone(),
                        misc_files.clone(),
                    )
                };

                // upload misc files so they can be served by electron to be used by main driver file
                let upload_callback = self
                    .link
                    .callback(|file_data| Action::UploadDriverMiscFile(file_data));
                for file in misc_files {
                    let task = self.reader.read_file(file, upload_callback.clone());
                    self.tasks.push(task);
                }

                // Load main driver file. After this task has been scheduled and executed, the
                // driver is ready for use.
                self.tasks.push(
                    self.reader
                        .read_file(main_file, self.link.callback(Action::LoadDriverMainFile)),
                );

                false
            }

            Action::UploadDriverMiscFile(file_data) => {
                // Here, we use some electron APIs to call out to the main process in JS.
                // For this, we use the `electron_sys` library which is pretty experimental but
                // feature complete.
                // See here for documentation how to communicate between the main and renderer proess in Electron:
                //   https://www.tutorialspoint.com/electron/electron_inter_process_communication.htm
                // And here, for the documentation for the electon_sys Rust bindings for electron.ipcRenderer:
                //   https://docs.rs/electron-sys/0.4.0/electron_sys/struct.IpcRenderer.html

                let args: [JsValue; 2] = [
                    JsValue::from_str(file_data.name.deref()),
                    JsValue::from_str(std::str::from_utf8(&file_data.content).unwrap()),
                ];
                ipc_renderer.send_sync("upload-driver-misc-file", Box::new(args));
                false
            }

            Action::LoadDriverMainFile(main_file_data) => {
                info! {"Loading Driver: {}", &main_file_data.name};
                let file_contents = std::str::from_utf8(&main_file_data.content).unwrap();
                // dump file contents into script tag and attach to the DOM
                let script = document().create_element("script").unwrap();
                script.set_text_content(file_contents);
                script.set_attribute("type", "text/javascript");
                script.set_attribute("class", "ise-driver");
                script.set_attribute("defer", "true");
                let head = document().query_selector("head").unwrap().unwrap();
                head.append_child(&script);
=======
            Action::MergeCells() => {
                if self.min_select_cell.is_none() || self.max_select_cell.is_none() {
                    return false;
                }
                let mut min_select_row = self.min_select_cell.as_ref().unwrap().row();
                let mut max_select_row = self.max_select_cell.as_ref().unwrap().row();
                let mut min_select_col = self.min_select_cell.as_ref().unwrap().col();
                let mut max_select_col = self.max_select_cell.as_ref().unwrap().col();
                let mut merge_height = 0.00;
                let mut merge_width = 0.00;
                let mut max_coord = Coordinate::default();
                let mut max_grammar = Grammar::default();
                let mut ref_grammas = self.grammars.clone();
                for (coord, grammar) in ref_grammas.iter_mut() {
                    if min_select_row <= coord.row()
                        && coord.row() <= max_select_row
                        && min_select_col <= coord.col()
                        && coord.col() <= max_select_col
                        && coord.to_string().contains("root-")
                        && grammar.style.display == true
                    {
                        let coord_style = grammar.style.clone();
                        if (coord.row() == max_select_row) && (coord.col() == max_select_col) {
                            merge_width = merge_width + coord_style.width;
                            merge_height = merge_height + coord_style.height;
                            max_coord = coord.clone();
                            max_grammar = grammar.clone();
                            continue;
                        } else if (coord.row() == max_select_row) {
                            merge_width = merge_width + coord_style.width;
                        } else if coord.col() == max_select_col {
                            merge_height = merge_height + coord_style.height;
                        }
                        if (coord.row() != max_select_row) || (coord.col() != max_select_col) {
                            grammar.style.display = false;
                            merge_height = merge_height;
                            merge_width = merge_width;
                        }
                        grammar.style.col_span[0] = min_select_col.get();
                        grammar.style.col_span[1] = max_select_col.get();
                        grammar.style.row_span[0] = min_select_row.get();
                        grammar.style.row_span[1] = max_select_row.get();
                        self.grammars.insert(coord.clone(), grammar.clone());
                    }
                }
                max_grammar.style.width = merge_width;
                max_grammar.style.height = merge_height;
                max_grammar.style.col_span[0] = min_select_col.get();
                max_grammar.style.col_span[1] = max_select_col.get();
                max_grammar.style.row_span[0] = min_select_row.get();
                max_grammar.style.row_span[1] = max_select_row.get();
                self.grammars.insert(max_coord, max_grammar);
                self.min_select_cell = None;
                self.max_select_cell = None;
>>>>>>> 778d6c13
                true
            }

            Action::AddNestedGrid(coord, (rows, cols)) => {
                // height and width initial values
                let mut tmp_heigt = 30.0;
                let mut tmp_width = 90.0;
                let (r, c) = non_zero_u32_tuple((rows, cols));
                let grammar = Grammar::as_grid(r, c);
                if let Kind::Grid(sub_coords) = grammar.clone().kind {
                    self.active_cell = sub_coords.first().map(|c| Coordinate::child_of(&coord, *c));
                    // let row_val = coord

                    let current_width = self.col_widths[&coord.full_col()];
                    let current_height = self.row_heights[&coord.full_row()];

                    // check if active cell row height and width is greater than default value
                    if current_width > tmp_width {
                        // set height argument to active cell height if greater
                        //Get the actual amount of cell being created and use it instead of "3" being HARD CODED.
                        tmp_width = current_width / 3.0;
                    }
                    if current_height > tmp_heigt {
                        // set width argument to active cell width if greater
                        //Get the actual amount of cell being created and use it instead of "3" being HARD CODED.
                        tmp_heigt = current_height / 3.0;
                    }

                    for sub_coord in sub_coords {
                        let new_coord = Coordinate::child_of(&coord, sub_coord);
                        self.get_session_mut()
                            .grammars
                            .insert(new_coord.clone(), Grammar::default());
                        // initialize row & col heights as well
                        if !self.row_heights.contains_key(&new_coord.clone().full_row()) {
                            self.row_heights
                                .insert(new_coord.clone().full_row(), tmp_heigt);
                            //30.0);
                        }
                        if !self.col_widths.contains_key(&new_coord.clone().full_col()) {
                            self.col_widths
                                .insert(new_coord.clone().full_col(), tmp_width);
                            //90.0);
                        }
                    }
                }
                if let Some(parent) = Coordinate::parent(&coord)
                    .and_then(|p| self.get_session_mut().grammars.get_mut(&p))
                {
                    parent.kind = grammar.clone().kind; // make sure the parent gets set to Kind::Grid
                }
                self.get_session_mut()
                    .grammars
                    .insert(coord.clone(), grammar);
                resize(
                    self,
                    coord,
                    (rows as f64) * (/* default row height */tmp_heigt),
                    (cols as f64) * (/* default col width */tmp_width),
                );
                true
            }
            Action::InsertCol => {
                if let Some(coord) = self.active_cell.clone() {
                    // find the bottom-most coord
                    let mut right_most_coord = coord.clone();
                    while let Some(right_coord) = right_most_coord.neighbor_right() {
                        if self.to_session().grammars.contains_key(&right_coord) {
                            right_most_coord = right_coord;
                        } else {
                            break;
                        }
                    }

                    let right_most_col_coords = self.query_col(right_most_coord.full_col());
                    let new_col_coords = right_most_col_coords
                        .iter()
                        .map(|c| (c.row(), NonZeroU32::new(c.col().get() + 1).unwrap()));

                    let parent = coord.parent().unwrap();
                    if let Some(Grammar {
                        kind: Kind::Grid(sub_coords),
                        name,
                        style,
                    }) = self.get_session().grammars.get(&parent)
                    {
                        let mut new_sub_coords = sub_coords.clone();
                        let mut grammars = self.to_session().grammars.clone();
                        for c in new_col_coords {
                            grammars.insert(
                                Coordinate::child_of(&parent.clone(), c),
                                Grammar::default(),
                            );
                            new_sub_coords.push(c);
                        }
                        grammars.insert(
                            parent,
                            Grammar {
                                kind: Kind::Grid(new_sub_coords.clone()),
                                name: name.clone(),
                                style: style.clone(),
                            },
                        );
                        self.get_session_mut().grammars = grammars;
                    }
                }
                true
            }
            Action::InsertRow => {
                if let Some(coord) = self.active_cell.clone() {
                    // find the bottom-most coord
                    let mut bottom_most_coord = coord.clone();
                    while let Some(below_coord) = bottom_most_coord.neighbor_below() {
                        if self.get_session().grammars.contains_key(&below_coord) {
                            bottom_most_coord = below_coord;
                        } else {
                            break;
                        }
                    }

                    let bottom_most_row_coords = self.query_row(bottom_most_coord.full_row());
                    let new_row_coords = bottom_most_row_coords
                        .iter()
                        .map(|c| (NonZeroU32::new(c.row().get() + 1).unwrap(), c.col()));

                    let parent = coord.parent().unwrap();
                    if let Some(Grammar {
                        kind: Kind::Grid(sub_coords),
                        name,
                        style,
                    }) = self.get_session().grammars.get(&parent)
                    {
                        let mut new_sub_coords = sub_coords.clone();
                        let mut grammars = self.get_session().grammars.clone();
                        for c in new_row_coords {
                            grammars.insert(
                                Coordinate::child_of(&parent.clone(), c),
                                Grammar::default(),
                            );
                            new_sub_coords.push(c);
                        }
                        grammars.insert(
                            parent,
                            Grammar {
                                kind: Kind::Grid(new_sub_coords.clone()),
                                name: name.clone(),
                                style: style.clone(),
                            },
                        );
                        self.get_session_mut().grammars = grammars;
                    }
                }
                true
            }
            Action::Resize(msg) => {
                match msg {
                    ResizeMsg::Start(coord) => {
                        info! {"drag start"};
                        self.resizing = Some(coord);
                    }
                    ResizeMsg::X(offset_x) => {
                        if let Some(coord) = self.resizing.clone() {
                            info! {"drag x: {}", offset_x};
                            resize_diff(self, coord, 0.0, offset_x);
                        }
                    }
                    ResizeMsg::Y(offset_y) => {
                        if let Some(coord) = self.resizing.clone() {
                            info! {"drag y: {}", offset_y};
                            resize_diff(self, coord, offset_y, 0.0);
                        }
                    }
                    ResizeMsg::End => {
                        info! {"drag end"};
                        self.resizing = None;
                    }
                }
                true
            }
            Action::Lookup(source_coord, lookup_type) => {
                match lookup_type {
                    Lookup::Cell(dest_coord) => {
                        move_grammar(
                            &mut self.get_session_mut().grammars,
                            source_coord,
                            dest_coord.clone(),
                        );
                    }
                    _ => (),
                }
                false
            }

            Action::ToggleLookup(coord) => {
                match self.get_session_mut().grammars.get_mut(&coord) {
                    Some(
                        g @ Grammar {
                            kind: Kind::Input(_),
                            ..
                        },
                    ) => {
                        g.kind = Kind::Lookup("".to_string(), None);
                    }
                    Some(
                        g @ Grammar {
                            kind: Kind::Lookup(_, _),
                            ..
                        },
                    ) => {
                        g.kind = Kind::Input("".to_string());
                    }
                    _ => {
                        info! { "[Action::ToggleLookup] cannot toggle non-Input/Lookup kind of grammar" }
                    }
                };
                true
            }

            /*
             * The following actions determine how the "defn" grammar behaves. It serves three main
             * roles:
             * 1) Defining grammars to be suggested in the interface
             * 2) Specifying valid sub-grammars to be completed into various slots in the
             *    interface.
             * 3) Defining how grammars connect with respective drivers and have values evaluated
             *    and passed back to the interface.
             */
            Action::DefnUpdateName(coord, name) => {
                // updates the name of a new or existing grammar.
                let defn_name_coord = Coordinate::child_of(&coord, non_zero_u32_tuple((1, 1)));
                if let Some(g) = self.get_session_mut().grammars.get_mut(&coord) {
                    match g {
                        Grammar {
                            kind: Kind::Input(_),
                            ..
                        } => {
                            info! {"updating defn name: {}", &name};
                            g.kind = Kind::Input(name);
                        }
                        _ => (),
                    }
                }
                true
            }
            Action::DefnUpdateRule(coord, rule_row) => {
                let rule_row_coord = {};
                true
            }
            Action::DefnAddRule(coord) => {
                // TODO adds a new column, points rule coordinate to bottom of ~meta~ sub-table
                false
            }
        }
    }

    fn view(&self) -> Html {
        let active_cell = self.active_cell.clone();
        let is_resizing = self.resizing.is_some();
        html! {
            <div>

                { view_side_nav(&self) }

                { view_menu_bar(&self) }

                { view_tab_bar(&self) }

                <div class="main">
                    <div id="grammars" class="grid-wrapper"
                        onkeypress=self.link.callback(move |e : KeyPressEvent| {
                            // Global Key-Shortcuts
                            Action::Noop
                        })
                        onmouseup=self.link.callback(move |e : MouseUpEvent| {
                            if is_resizing.clone() {
                                Action::Resize(ResizeMsg::End)
                            } else {
                                Action::Noop
                            }
                        })
                        onmousemove=self.link.callback(move |e : MouseMoveEvent| {
                            if is_resizing.clone() {
                                if e.movement_x().abs() > e.movement_y().abs() {
                                    Action::Resize(ResizeMsg::X(e.movement_x() as f64))
                                } else {
                                    Action::Resize(ResizeMsg::Y(e.movement_y() as f64))
                                }
                            } else {
                                Action::Noop
                            }
                        })>
                        { view_grammar(&self, coord!{"root"}) }
                    </div>
                </div>
            </div>
        }
    }
}<|MERGE_RESOLUTION|>--- conflicted
+++ resolved
@@ -33,14 +33,11 @@
     view_root: Coordinate,
     pub first_select_cell: Option<Coordinate>,
     pub last_select_cell: Option<Coordinate>,
-<<<<<<< HEAD
-=======
     pub min_select_cell: Option<Coordinate>,
     pub max_select_cell: Option<Coordinate>,
 
     pub grammars: HashMap</*Key*/ Coordinate, /*Value*/ Grammar>,
     value: String, // what is this?????
->>>>>>> 778d6c13
     pub active_cell: Option<Coordinate>,
     pub default_suggestions: Vec<Coordinate>,
     pub suggestions: HashMap<Coordinate, Vec<Coordinate>>,
@@ -113,7 +110,6 @@
     Alert(String),
 
     SetSelectedCells(Coordinate),
-<<<<<<< HEAD
     Lookup(
         /* source: */ Coordinate,
         /* lookup_type: */ Lookup,
@@ -125,10 +121,8 @@
     DefnUpdateRule(Coordinate, /* rule Row  */ Row),
     DefnAddRule(Coordinate), // adds a new column, points rule coordinate to bottom of ~meta~ sub-table
                              // Definition Rules are represented as grammars
-=======
 
     MergeCells(),
->>>>>>> 778d6c13
 }
 
 impl Model {
@@ -485,106 +479,6 @@
                 false
             }
 
-<<<<<<< HEAD
-            Action::SetSessionTitle(name) => {
-                self.get_session_mut().title = name;
-                true
-            }
-
-            Action::ReadDriverFiles(files_list) => {
-                // Get the main file and miscellaneous/additional files from the drivers list
-                let (main_file, misc_files) = {
-                    let (main_file_as_vec, misc_files) : (Vec<File>, Vec<File>) = files_list.iter().fold((Vec::new(), Vec::new()), |accum, file| { 
-                        // Iter::partition is used to divide a list into two given a certain condition.
-                        // Here the condition here is to separate the main file of the driver from the
-                        // addditional ones, where the main file's path looks like
-                        // '{directory_name}/{file_name}.js' and the directory_name == file_name
-                        let mut new_accum = accum.clone();
-                        // use `webkitRelativePath` as the `name`, if it's available
-                        // we'll call out to regular JS to do this using the `js!` macro.
-                        // Note that yew::services::reader::File::name() calls "file.name" under the
-                        // hood (https://docs.rs/stdweb/0.4.20/src/stdweb/webapi/file.rs.html#23)
-                        let full_file_name : String = js!(
-                            if (!!@{&file}.webkitRelativePath) {
-                                return @{&file}.webkitRelativePath;
-                            } else {
-                                console.log("couldn't get relative path of file: ", @{&file}.name);
-                                return @{&file}.name; // equivalent to yew::services::reader::File::name()
-                            }
-                        ).try_into().unwrap();
-                        let path_parts : Vec<&str> = full_file_name.split("/").collect();
-                        match (path_parts.first(), path_parts.last(), path_parts.len()) {
-                            (Some(directory), Some(file_name), 2) if format!{"{}.js", directory} == file_name.to_string() => {
-                                if new_accum.0.len() == 0 {
-                                    new_accum.0.push(file.clone());
-                                } else {
-                                    panic!("[Action::ReadDriverFiles]: there shouldn't be more than 1 main file in the driver directory")
-                                }
-                            },
-                            _ => {
-                                new_accum.1.push(file.clone());
-                            },
-                        };
-                        new_accum
-                    });
-                    // the `partition` call above gives us a tuple of two Vecs (Vec, Vec) where the first Vec
-                    // should have only one element, so we'll convert it to a (Vec::Item, Vec).
-                    // If this has an error, then there's something wrong with how the driver
-                    // directory is organized.
-                    (
-                        main_file_as_vec.first().unwrap().clone(),
-                        misc_files.clone(),
-                    )
-                };
-
-                // upload misc files so they can be served by electron to be used by main driver file
-                let upload_callback = self
-                    .link
-                    .callback(|file_data| Action::UploadDriverMiscFile(file_data));
-                for file in misc_files {
-                    let task = self.reader.read_file(file, upload_callback.clone());
-                    self.tasks.push(task);
-                }
-
-                // Load main driver file. After this task has been scheduled and executed, the
-                // driver is ready for use.
-                self.tasks.push(
-                    self.reader
-                        .read_file(main_file, self.link.callback(Action::LoadDriverMainFile)),
-                );
-
-                false
-            }
-
-            Action::UploadDriverMiscFile(file_data) => {
-                // Here, we use some electron APIs to call out to the main process in JS.
-                // For this, we use the `electron_sys` library which is pretty experimental but
-                // feature complete.
-                // See here for documentation how to communicate between the main and renderer proess in Electron:
-                //   https://www.tutorialspoint.com/electron/electron_inter_process_communication.htm
-                // And here, for the documentation for the electon_sys Rust bindings for electron.ipcRenderer:
-                //   https://docs.rs/electron-sys/0.4.0/electron_sys/struct.IpcRenderer.html
-
-                let args: [JsValue; 2] = [
-                    JsValue::from_str(file_data.name.deref()),
-                    JsValue::from_str(std::str::from_utf8(&file_data.content).unwrap()),
-                ];
-                ipc_renderer.send_sync("upload-driver-misc-file", Box::new(args));
-                false
-            }
-
-            Action::LoadDriverMainFile(main_file_data) => {
-                info! {"Loading Driver: {}", &main_file_data.name};
-                let file_contents = std::str::from_utf8(&main_file_data.content).unwrap();
-                // dump file contents into script tag and attach to the DOM
-                let script = document().create_element("script").unwrap();
-                script.set_text_content(file_contents);
-                script.set_attribute("type", "text/javascript");
-                script.set_attribute("class", "ise-driver");
-                script.set_attribute("defer", "true");
-                let head = document().query_selector("head").unwrap().unwrap();
-                head.append_child(&script);
-=======
             Action::MergeCells() => {
                 if self.min_select_cell.is_none() || self.max_select_cell.is_none() {
                     return false;
@@ -639,7 +533,6 @@
                 self.grammars.insert(max_coord, max_grammar);
                 self.min_select_cell = None;
                 self.max_select_cell = None;
->>>>>>> 778d6c13
                 true
             }
 
