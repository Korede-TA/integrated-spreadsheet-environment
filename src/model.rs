use pest::Parser;
use std::collections::HashMap;
use std::fs;
use std::num::NonZeroU32;
use std::ops::Deref;
use std::option::Option;
<<<<<<< HEAD
use std::panic;
use yew::events::{ClickEvent, IKeyboardEvent, KeyPressEvent};
use yew::services::reader::{File, FileData, ReaderService, ReaderTask};
use yew::services::ConsoleService;
use yew::virtual_dom::VList;
use yew::{html, ChangeData, Component, ComponentLink, Html, InputData, ShouldRender};

use crate::coordinate::{Col, Coordinate, Row};
use crate::grammar::{Grammar, Interactive, Kind};
=======
use yew::prelude::*;
use yew::services::{ConsoleService};
use yew::services::reader::{File, FileData, ReaderService, ReaderTask};
use pest::Parser;
use std::fs;
use std::panic;
use node_sys::fs as node_fs;
use node_sys::Buffer;
use js_sys::{
    JsString,
    Function
};
use electron_sys::{ipc_renderer};
use wasm_bindgen::JsValue;
use stdweb::web::{document, IElement, IHtmlElement, INode, IParentNode};
use stdweb::web::html_element::{InputElement};

use crate::grammar::{Grammar, Kind, Lookup};
use crate::style::Style;
use crate::coordinate::{Coordinate, Row, Col};
>>>>>>> 20da0b03
use crate::session::Session;
use crate::style::Style;
use crate::util::{
    apply_definition_grammar, move_grammar, non_zero_u32_tuple, resize, resize_cells,
};
use crate::view::{view_grammar, view_menu_bar, view_side_nav, view_tab_bar};
use crate::{coord, coord_col, coord_row, row_col_vec};

#[derive(Parser)]
#[grammar = "coordinate.pest"]
pub struct CoordinateParser;

// Model contains the entire state of the application
#[derive(Debug)]
pub struct Model {
    view_root: Coordinate,
    pub first_select_cell: Option<Coordinate>,
    pub last_select_cell: Option<Coordinate>,

<<<<<<< HEAD
    pub grammars: HashMap</*Key*/ Coordinate, /*Value*/ Grammar>,
    value: String, // what is this?????
=======
>>>>>>> 20da0b03
    pub active_cell: Option<Coordinate>,
    pub suggestions: Vec<Coordinate>,
    pub col_widths: HashMap<Col, f64>,
    pub row_heights: HashMap<Row, f64>,

    pub select_grammar: Vec<Coordinate>,

    // tabs correspond to sessions
    pub tabs: Vec<Session>,
    pub current_tab: usize,

    // side menus
    pub side_menus: Vec<SideMenu>,
    pub open_side_menu: Option<i32>,

    console: ConsoleService,
    reader: ReaderService,

    pub link: ComponentLink<Model>,
    tasks: Vec<ReaderTask>,

    pub focus_node_ref: NodeRef,
}

#[derive(Debug)]
pub struct SideMenu {
    pub name: String,
    pub icon_path: String,
}

// ACTIONS
// Triggered in the view, sent to update function
pub enum Action {
    // Do nothing
    Noop,

    // Change string value of Input grammar
    ChangeInput(Coordinate, /* new_value: */ String),

    SetActiveCell(Coordinate),

    DoCompletion(
        /* source: */ Coordinate,
        /* destination */ Coordinate,
    ),

    SetActiveMenu(Option<i32>),

    ReadSession(/* filename: */ File),

    LoadSession(FileData),

    SaveSession(),

    SetSessionTitle(String),
    ReadDriverFiles(Vec<File>),
    LoadDriverMainFile(FileData),
    UploadDriverMiscFile(FileData),

    // Grid Operations
    AddNestedGrid(Coordinate, (u32 /*rows*/, u32 /*cols*/)),

    InsertRow,
    InsertCol,

    // Alerts and stuff
    Alert(String),

<<<<<<< HEAD
    SetSelectedCells(Coordinate),
=======
    Lookup(/* source: */ Coordinate, /* lookup_type: */ Lookup),

    ToggleLookup(Coordinate),
>>>>>>> 20da0b03
}

impl Model {

    // only use this if you need a COPY of the current session
    // i.e. not changing its values
    pub fn to_session(&self) -> Session {
        return self.tabs[self.current_tab].clone();
    }

    fn load_session(&mut self, session: Session) {
        self.tabs[self.current_tab].root = session.root;
        self.tabs[self.current_tab].meta = session.meta;
        self.tabs[self.current_tab].grammars = session.grammars;
    }

    fn query_parent(&self, coord_parent: Coordinate) -> Vec<Coordinate> {
<<<<<<< HEAD
        self.grammars
            .keys()
            .clone()
            .filter_map(|k| {
                if k.parent() == Some(coord_parent.clone()) {
                    Some(k.clone())
                } else {
                    None
                }
            })
            .collect()
    }

    fn query_col(&self, coord_col: Col) -> Vec<Coordinate> {
        self.grammars
            .keys()
            .clone()
            .filter_map(|k| {
                if k.row_cols.len() == 1
                /* ignore root & meta */
                {
                    None
                } else if k.full_col() == coord_col {
                    Some(k.clone())
                } else {
                    None
                }
            })
            .collect()
    }

    fn query_row(&self, coord_row: Row) -> Vec<Coordinate> {
        self.grammars
            .keys()
            .clone()
            .filter_map(|k| {
                if k.row_cols.len() == 1
                /* ignore root & meta */
                {
                    None
                } else if k.full_row() == coord_row {
                    Some(k.clone())
                } else {
                    None
                }
            })
            .collect()
=======
        self.to_session().grammars.keys().clone().filter_map(|k| {
            if k.parent() == Some(coord_parent.clone()) {
                Some(k.clone())
            } else { None }
        }).collect()
    }

    fn query_col(&self, coord_col: Col) -> Vec<Coordinate> {
        self.to_session().grammars.keys().clone().filter_map(|k| {
            if k.row_cols.len() == 1 /* ignore root & meta */ {
                None
            } else if k.full_col() == coord_col {
                Some(k.clone())
            } else { None }
        }).collect()
    }

    fn query_row(&self, coord_row: Row) -> Vec<Coordinate> {
        self.to_session().grammars.keys().clone().filter_map(|k| {
            if k.row_cols.len() == 1 /* ignore root & meta */ {
                None
            } else if k.full_row() == coord_row {
                Some(k.clone())
            } else { None }
        }).collect()
>>>>>>> 20da0b03
    }
}

impl Component for Model {
    type Message = Action;
    type Properties = ();

    fn create(_: Self::Properties, link: ComponentLink<Self>) -> Self {
        let root_grammar = Grammar {
            name: "root".to_string(),
            style: Style::default(),
            kind: Kind::Grid(row_col_vec![(1, 1), (2, 1), (3, 1), (1, 2), (2, 2), (3, 2)]),
        };
        let meta_grammar = Grammar {
            name: "meta".to_string(),
            style: Style::default(),
            kind: Kind::Grid(row_col_vec![(1, 1), (2, 1)]),
        };
        let mut m = Model {
            view_root: coord!("root"),
            col_widths: hashmap! {
               coord_col!("root","A") => 90.0,
               coord_col!("root","B") => 90.0,
            },
            row_heights: hashmap! {
               coord_row!("root","1") => 30.0,
               coord_row!("root","2") => 30.0,
               coord_row!("root","3") => 30.0,
            },
            active_cell: Some(coord!("root-A1")),
            suggestions: vec![coord!("meta-A1"), coord!("meta-A2"), coord!("meta-A3")],
            // suggestions: vec![],
            console: ConsoleService::new(),
            reader: ReaderService::new(),

            select_grammar: vec![],
            first_select_cell: None,
            last_select_cell: None,

            tabs: vec![
<<<<<<< HEAD
                "Session 1".to_string(),
                "My Session".to_string(),
                "Session 100".to_string(),
=======
                Session{
                    title: "my session".to_string(),
                    root: root_grammar.clone(),
                    meta: meta_grammar.clone(),
                    grammars: hashmap! {
                        coord!("root")    => root_grammar.clone(),
                        coord!("root-A1") => Grammar::default(),
                        coord!("root-A2") => Grammar::default(),
                        coord!("root-A3") => Grammar::default(),
                        coord!("root-B1") => Grammar::default(),
                        coord!("root-B2") => Grammar::default(),
                        coord!("root-B3") => Grammar::default(),
                        coord!("meta")    => meta_grammar.clone(),
                        coord!("meta-A1") => Grammar::suggestion("js grammar".to_string(), "This is js".to_string()),
                        coord!("meta-A2") => Grammar::suggestion("java grammar".to_string(), "This is java".to_string()),
                    }
                }
>>>>>>> 20da0b03
            ],

            current_tab: 0,

            side_menus: vec![
                SideMenu {
                    name: "Home".to_string(),
                    icon_path: "assets/logo.png".to_string(),
                },
                SideMenu {
                    name: "File Explorer".to_string(),
                    icon_path: "assets/folder_icon.png".to_string(),
                },
                SideMenu {
                    name: "Settings".to_string(),
                    icon_path: "assets/settings_icon.png".to_string(),
                },
                SideMenu {
                    name: "Info".to_string(),
                    icon_path: "assets/info_icon.png".to_string(),
                },
            ],
            open_side_menu: None,

            link,
            tasks: vec![],

            focus_node_ref: NodeRef::default(),
        };
        apply_definition_grammar(&mut m, coord!("meta-A3"));
        m
    }

    // The update function is split into sub-update functions that
    // are specifc to each EventType
    fn update(&mut self, event_type: Self::Message) -> ShouldRender {
        match event_type {
            Action::Noop => false,

            Action::Alert(message) => {
                self.console.log(&message);
                // TODO: make this into a more visual thing
                false
            }

            Action::ChangeInput(coord, new_value) => {
<<<<<<< HEAD
                let old_grammar = self.grammars.get_mut(&coord);
                match old_grammar {
                    Some(
                        g @ Grammar {
                            kind: Kind::Text(_),
                            ..
                        },
                    ) => {
                        self.console.log(&new_value);
                        g.kind = Kind::Text(new_value);
                    }
                    _ => (),
                }
                false
            }

            Action::ShowSuggestions(coord, query) => false,
=======
                if let Some(g) = self.tabs[self.current_tab].grammars.get_mut(&coord) {
                    match g {
                        Grammar { kind: Kind::Input(_), .. } => {
                            self.console.log(&new_value);
                            g.kind = Kind::Input(new_value);
                        },
                        Grammar { kind: Kind::Lookup(_, lookup_type), .. } => {
                            self.console.log(&new_value);
                            g.kind = Kind::Lookup(new_value, lookup_type.clone());
                        },
                        _ => ()
                    }
                }
                true
            }
>>>>>>> 20da0b03

            Action::SetActiveCell(coord) => {
                self.first_select_cell = Some(coord.clone());
                self.last_select_cell = None;
                self.active_cell = Some(coord.clone());
                true
            }

            Action::SetSelectedCells(coord) => {
                self.last_select_cell = Some(coord.clone());
                true
            }

            Action::DoCompletion(source_coord, dest_coord) => {
                move_grammar(&mut self.tabs[self.current_tab].grammars, source_coord, dest_coord.clone());
                resize_cells(&mut self.tabs[self.current_tab].grammars, dest_coord);
                true
            }

            Action::SetActiveMenu(active_menu) => {
                self.open_side_menu = active_menu;
                true
            }

            Action::ReadSession(file) => {
                let callback = self.link.callback(Action::LoadSession);
                let task = self.reader.read_file(file, callback);
                self.tasks.push(task);
                false
            }

            Action::LoadSession(file_data) => {
                let session: Session =
                    serde_json::from_str(format! {"{:?}", file_data}.deref()).unwrap();
                self.load_session(session);
                true
            }

            Action::SaveSession() => {
                let session = self.to_session();
                let j = serde_json::to_string(&session.clone());
                let filename = session.title.to_string();
                let jsfilename = JsString::from(filename);
                let jsbuffer = Buffer::from_string(&JsString::from(j.unwrap()), None);
                let jscallback = Function::new_no_args("{}");
                node_fs::append_file(&jsfilename, &jsbuffer, None, &jscallback);
                false
            }

            Action::SetSessionTitle(name) => {
                // cant use to_session() here since we're actually changing it
                self.tabs[self.current_tab].title = name;
                true
            }

            Action::ReadDriverFiles(files_list) => {
                // Get the main file and miscellaneous/additional files from the drivers list 
                let (main_file, misc_files) = {
                    let (main_file_as_vec, misc_files) : (Vec<File>, Vec<File>) = files_list.iter().fold((Vec::new(), Vec::new()), |accum, file| { 
                        // Iter::partition is used to divide a list into two given a certain condition.
                        // Here the condition here is to separate the main file of the driver from the
                        // addditional ones, where the main file's path looks like
                        // '{directory_name}/{file_name}.js' and the directory_name == file_name
                        let mut new_accum = accum.clone();
                        // use `webkitRelativePath` as the `name`, if it's available
                        // we'll call out to regular JS to do this using the `js!` macro.
                        // Note that yew::services::reader::File::name() calls "file.name" under the
                        // hood (https://docs.rs/stdweb/0.4.20/src/stdweb/webapi/file.rs.html#23)
                        use stdweb::unstable::TryInto;
                        let full_file_name : String = js!(
                            if (!!@{&file}.webkitRelativePath) {
                                return @{&file}.webkitRelativePath;
                            } else {
                                console.log("couldn't get relative path of file: ", @{&file}.name);
                                return @{&file}.name; // equivalent to yew::services::reader::File::name()
                            }
                        ).try_into().unwrap();
                        let path_parts : Vec<&str> = full_file_name.split("/").collect();
                        match (path_parts.first(), path_parts.last(), path_parts.len()) {
                            (Some(directory), Some(file_name), 2) if format!{"{}.js", directory} == file_name.to_string() => {
                                if new_accum.0.len() == 0 {
                                    new_accum.0.push(file.clone());
                                } else {
                                    panic!("[Action::ReadDriverFiles]: there shouldn't be more than 1 main file in the driver directory")
                                }
                            },
                            _ => {
                                new_accum.1.push(file.clone());
                            },
                        };
                        new_accum
                    });
                    // the `partition` call above gives us a tuple of two Vecs (Vec, Vec) where the first Vec 
                    // should have only one element, so we'll convert it to a (Vec::Item, Vec).
                    // If this has an error, then there's something wrong with how the driver
                    // directory is organized.
                    (main_file_as_vec.first().unwrap().clone(), misc_files.clone())
                };

                // upload misc files so they can be served by electron to be used by main driver file
                let upload_callback = self.link.callback(|file_data| Action::UploadDriverMiscFile(file_data));
                for file in misc_files {
                    let task = self.reader.read_file(file, upload_callback.clone());
                    self.tasks.push(task);
                }

                // Load main driver file. After this task has been scheduled and executed, the
                // driver is ready for use.
                self.tasks.push(
                    self.reader.read_file(main_file, 
                        self.link.callback(Action::LoadDriverMainFile)));

                false
            }

            Action::UploadDriverMiscFile(file_data) => {
                // Here, we use some electron APIs to call out to the main process in JS.
                // For this, we use the `electron_sys` library which is pretty experimental but
                // feature complete.
                // See here for documentation how to communicate between the main and renderer proess in Electron:
                //   https://www.tutorialspoint.com/electron/electron_inter_process_communication.htm
                // And here, for the documentation for the electon_sys Rust bindings for electron.ipcRenderer:
                //   https://docs.rs/electron-sys/0.4.0/electron_sys/struct.IpcRenderer.html 
                
                let args : [JsValue; 2] = [
                    JsValue::from_str(file_data.name.deref()),
                    JsValue::from_str(std::str::from_utf8(&file_data.content).unwrap()),
                ];
                ipc_renderer.send_sync("upload-driver-misc-file", Box::new(args));
                false
            }

            Action::LoadDriverMainFile(main_file_data) => {
                info!{"Loading Driver: {}", &main_file_data.name};
                let file_contents = std::str::from_utf8(&main_file_data.content).unwrap();
                // dump file contents into script tag and attach to the DOM
                let script = document().create_element("script").unwrap();
                script.set_text_content(file_contents);
                script.set_attribute("type", "text/javascript");
                script.set_attribute("class", "ise-driver");
                script.set_attribute("defer", "true");
                let head = document().query_selector("head").unwrap().unwrap();
                head.append_child(&script);
                true
            }


            Action::AddNestedGrid(coord, (rows, cols)) => {
                // height and width initial values
                let mut tmp_heigt = 30.0;
                let mut tmp_width = 90.0;
                let (r, c) = non_zero_u32_tuple((rows, cols));
                let grammar = Grammar::as_grid(r, c);
                if let Kind::Grid(sub_coords) = grammar.clone().kind {
                    self.active_cell = sub_coords.first().map(|c| Coordinate::child_of(&coord, *c));
                    // let row_val = coord

                    let current_width = self.col_widths[&coord.full_col()];
                    let current_height = self.row_heights[&coord.full_row()];
                    
                    // check if active cell row height and width is greater than default value
                    if current_width > tmp_width {
                        // set height argument to active cell height if greater
                        //Get the actual amount of cell being created and use it instead of "3" being HARD CODED.
                        tmp_width = current_width/3.0; 
                    }
                    if current_height > tmp_heigt {
                        // set width argument to active cell width if greater
                        //Get the actual amount of cell being created and use it instead of "3" being HARD CODED.
                        tmp_heigt = current_height/3.0;
                    }

                    for sub_coord in sub_coords {
                        let new_coord = Coordinate::child_of(&coord, sub_coord);
                        self.tabs[self.current_tab].grammars.insert(new_coord.clone(), Grammar::default());
                        // initialize row & col heights as well
                        if !self.row_heights.contains_key(&new_coord.clone().full_row()) {
                            self.row_heights.insert(new_coord.clone().full_row(), tmp_heigt); //30.0);
                        }
                        if !self.col_widths.contains_key(&new_coord.clone().full_col()) {
                            self.col_widths.insert(new_coord.clone().full_col(), tmp_width);//90.0);
                        }
                    }
                }
<<<<<<< HEAD
                if let Some(parent) =
                    Coordinate::parent(&coord).and_then(|p| self.grammars.get_mut(&p))
                {
                    parent.kind = grammar.clone().kind; // make sure the parent gets set to Kind::Grid
                }
                self.grammars.insert(coord.clone(), grammar);
                resize(
                    self,
                    coord,
                    (rows as f64) * (/* default row height */30.0),
                    (cols as f64) * (/* default col width */90.0),
                );
=======
                if let Some(parent) = Coordinate::parent(&coord).and_then(|p| self.tabs[self.current_tab].grammars.get_mut(&p)) {
                    parent.kind = grammar.clone().kind; // make sure the parent gets set to Kind::Grid
                }
                self.tabs[self.current_tab].grammars.insert(coord.clone(), grammar);
                resize(self, coord,
                    (rows as f64) * (/* default row height */ tmp_heigt),//30.0),
                    (cols as f64) * (/* default col width */ tmp_width));//90.0));
>>>>>>> 20da0b03
                true
            }
            Action::InsertCol => {
                if let Some(coord) = self.active_cell.clone() {
                    // find the bottom-most coord
                    let mut right_most_coord = coord.clone();
                    while let Some(right_coord) = right_most_coord.neighbor_right() {
                        if self.to_session().grammars.contains_key(&right_coord) {
                            right_most_coord = right_coord;
                        } else {
                            break;
                        }
                    }

                    let right_most_col_coords = self.query_col(right_most_coord.full_col());
                    let new_col_coords = right_most_col_coords
                        .iter()
                        .map(|c| (c.row(), NonZeroU32::new(c.col().get() + 1).unwrap()));

                    let parent = coord.parent().unwrap();
<<<<<<< HEAD
                    if let Some(Grammar {
                        kind: Kind::Grid(sub_coords),
                        name,
                        style,
                    }) = self.grammars.get(&parent)
                    {
=======
                    if let Some(Grammar{ kind: Kind::Grid(sub_coords), name, style }) = self.to_session().grammars.get(&parent) {
>>>>>>> 20da0b03
                        let mut new_sub_coords = sub_coords.clone();
                        let mut grammars = self.to_session().grammars.clone();
                        for c in new_col_coords {
                            grammars.insert(
                                Coordinate::child_of(&parent.clone(), c),
                                Grammar::default(),
                            );
                            new_sub_coords.push(c);
                        }
<<<<<<< HEAD
                        grammars.insert(
                            parent,
                            Grammar {
                                kind: Kind::Grid(new_sub_coords.clone()),
                                name: name.clone(),
                                style: style.clone(),
                            },
                        );
                        self.grammars = grammars;
=======
                        grammars.insert(parent, Grammar {
                            kind: Kind::Grid(new_sub_coords.clone()),
                            name: name.clone(),
                            style: style.clone()
                        });
                        self.tabs[self.current_tab].grammars = grammars;
>>>>>>> 20da0b03
                    }
                }
                true
            }
            Action::InsertRow => {
                if let Some(coord) = self.active_cell.clone() {
                    // find the bottom-most coord
                    let mut bottom_most_coord = coord.clone();
                    while let Some(below_coord) = bottom_most_coord.neighbor_below() {
                        if self.tabs[self.current_tab].grammars.contains_key(&below_coord) {
                            bottom_most_coord = below_coord;
                        } else {
                            break;
                        }
                    }

                    let bottom_most_row_coords = self.query_row(bottom_most_coord.full_row());
                    let new_row_coords = bottom_most_row_coords
                        .iter()
                        .map(|c| (NonZeroU32::new(c.row().get() + 1).unwrap(), c.col()));

                    let parent = coord.parent().unwrap();
<<<<<<< HEAD
                    if let Some(Grammar {
                        kind: Kind::Grid(sub_coords),
                        name,
                        style,
                    }) = self.grammars.get(&parent)
                    {
=======
                    if let Some(Grammar{ kind: Kind::Grid(sub_coords), name, style }) = self.tabs[self.current_tab].grammars.get(&parent) {
>>>>>>> 20da0b03
                        let mut new_sub_coords = sub_coords.clone();
                        let mut grammars = self.tabs[self.current_tab].grammars.clone();
                        for c in new_row_coords {
                            grammars.insert(
                                Coordinate::child_of(&parent.clone(), c),
                                Grammar::default(),
                            );
                            new_sub_coords.push(c);
                        }
<<<<<<< HEAD
                        grammars.insert(
                            parent,
                            Grammar {
                                kind: Kind::Grid(new_sub_coords.clone()),
                                name: name.clone(),
                                style: style.clone(),
                            },
                        );
                        self.grammars = grammars;
=======
                        grammars.insert(parent, Grammar {
                            kind: Kind::Grid(new_sub_coords.clone()),
                            name: name.clone(),
                            style: style.clone()
                        });
                        self.tabs[self.current_tab].grammars = grammars;
>>>>>>> 20da0b03
                    }
                }
                true
            }
            Action::Lookup(source_coord, lookup_type) => {
                match lookup_type {
                    Lookup::Cell(dest_coord) => {
                        move_grammar(&mut self.grammars, source_coord, dest_coord.clone());
                    }
                    _ => ()
                }
                false
            }

            Action::ToggleLookup(coord) => {
                match self.grammars.get_mut(&coord) {
                Some(g @ Grammar {kind: Kind::Input(_), ..}) => {
                    g.kind = Kind::Lookup("".to_string(), None);
                },
                Some(g @ Grammar {kind: Kind::Lookup(_, _), ..}) => {
                    g.kind = Kind::Input("".to_string());
                },
                _ => info!{ "[Action::ToggleLookup] cannot toggle non-Input/Lookup kind of grammar" },
                };
                true
            }
        }
    }

    fn view(&self) -> Html {
        let active_cell = self.active_cell.clone();
        html! {
            <div>

                { view_side_nav(&self) }

                { view_menu_bar(&self) }

                { view_tab_bar(&self) }

                <div class="main">
                    <div id="grammars" class="grid-wrapper" onkeypress=self.link.callback(move |e : KeyPressEvent| {
                        // Global Key-Shortcuts
                        Action::Noop
                    })>
                        { view_grammar(&self, coord!{"root"}) }
                    </div>
                </div>
            </div>
        }
    }
<<<<<<< HEAD
}
=======

    fn mounted(&mut self) -> ShouldRender {
        if let Some(input) = self.focus_node_ref.try_into::<InputElement>() {
            input.focus();
        }
        false
    }

}
>>>>>>> 20da0b03
<|MERGE_RESOLUTION|>--- conflicted
+++ resolved
@@ -4,38 +4,21 @@
 use std::num::NonZeroU32;
 use std::ops::Deref;
 use std::option::Option;
-<<<<<<< HEAD
-use std::panic;
 use yew::events::{ClickEvent, IKeyboardEvent, KeyPressEvent};
-use yew::services::reader::{File, FileData, ReaderService, ReaderTask};
-use yew::services::ConsoleService;
-use yew::virtual_dom::VList;
-use yew::{html, ChangeData, Component, ComponentLink, Html, InputData, ShouldRender};
-
-use crate::coordinate::{Col, Coordinate, Row};
-use crate::grammar::{Grammar, Interactive, Kind};
-=======
 use yew::prelude::*;
 use yew::services::{ConsoleService};
 use yew::services::reader::{File, FileData, ReaderService, ReaderTask};
 use pest::Parser;
 use std::fs;
 use std::panic;
-use node_sys::fs as node_fs;
-use node_sys::Buffer;
-use js_sys::{
-    JsString,
-    Function
-};
 use electron_sys::{ipc_renderer};
 use wasm_bindgen::JsValue;
 use stdweb::web::{document, IElement, IHtmlElement, INode, IParentNode};
 use stdweb::web::html_element::{InputElement};
 
-use crate::grammar::{Grammar, Kind, Lookup};
+use crate::grammar::{Grammar, Interactive, Kind, Lookup};
 use crate::style::Style;
 use crate::coordinate::{Coordinate, Row, Col};
->>>>>>> 20da0b03
 use crate::session::Session;
 use crate::style::Style;
 use crate::util::{
@@ -55,11 +38,6 @@
     pub first_select_cell: Option<Coordinate>,
     pub last_select_cell: Option<Coordinate>,
 
-<<<<<<< HEAD
-    pub grammars: HashMap</*Key*/ Coordinate, /*Value*/ Grammar>,
-    value: String, // what is this?????
-=======
->>>>>>> 20da0b03
     pub active_cell: Option<Coordinate>,
     pub suggestions: Vec<Coordinate>,
     pub col_widths: HashMap<Col, f64>,
@@ -128,13 +106,10 @@
     // Alerts and stuff
     Alert(String),
 
-<<<<<<< HEAD
     SetSelectedCells(Coordinate),
-=======
     Lookup(/* source: */ Coordinate, /* lookup_type: */ Lookup),
 
     ToggleLookup(Coordinate),
->>>>>>> 20da0b03
 }
 
 impl Model {
@@ -152,7 +127,6 @@
     }
 
     fn query_parent(&self, coord_parent: Coordinate) -> Vec<Coordinate> {
-<<<<<<< HEAD
         self.grammars
             .keys()
             .clone()
@@ -200,33 +174,6 @@
                 }
             })
             .collect()
-=======
-        self.to_session().grammars.keys().clone().filter_map(|k| {
-            if k.parent() == Some(coord_parent.clone()) {
-                Some(k.clone())
-            } else { None }
-        }).collect()
-    }
-
-    fn query_col(&self, coord_col: Col) -> Vec<Coordinate> {
-        self.to_session().grammars.keys().clone().filter_map(|k| {
-            if k.row_cols.len() == 1 /* ignore root & meta */ {
-                None
-            } else if k.full_col() == coord_col {
-                Some(k.clone())
-            } else { None }
-        }).collect()
-    }
-
-    fn query_row(&self, coord_row: Row) -> Vec<Coordinate> {
-        self.to_session().grammars.keys().clone().filter_map(|k| {
-            if k.row_cols.len() == 1 /* ignore root & meta */ {
-                None
-            } else if k.full_row() == coord_row {
-                Some(k.clone())
-            } else { None }
-        }).collect()
->>>>>>> 20da0b03
     }
 }
 
@@ -267,11 +214,6 @@
             last_select_cell: None,
 
             tabs: vec![
-<<<<<<< HEAD
-                "Session 1".to_string(),
-                "My Session".to_string(),
-                "Session 100".to_string(),
-=======
                 Session{
                     title: "my session".to_string(),
                     root: root_grammar.clone(),
@@ -289,7 +231,6 @@
                         coord!("meta-A2") => Grammar::suggestion("java grammar".to_string(), "This is java".to_string()),
                     }
                 }
->>>>>>> 20da0b03
             ],
 
             current_tab: 0,
@@ -336,8 +277,7 @@
             }
 
             Action::ChangeInput(coord, new_value) => {
-<<<<<<< HEAD
-                let old_grammar = self.grammars.get_mut(&coord);
+                let old_grammar = self.get_session_mut().grammars.get_mut(&coord);
                 match old_grammar {
                     Some(
                         g @ Grammar {
@@ -353,25 +293,6 @@
                 false
             }
 
-            Action::ShowSuggestions(coord, query) => false,
-=======
-                if let Some(g) = self.tabs[self.current_tab].grammars.get_mut(&coord) {
-                    match g {
-                        Grammar { kind: Kind::Input(_), .. } => {
-                            self.console.log(&new_value);
-                            g.kind = Kind::Input(new_value);
-                        },
-                        Grammar { kind: Kind::Lookup(_, lookup_type), .. } => {
-                            self.console.log(&new_value);
-                            g.kind = Kind::Lookup(new_value, lookup_type.clone());
-                        },
-                        _ => ()
-                    }
-                }
-                true
-            }
->>>>>>> 20da0b03
-
             Action::SetActiveCell(coord) => {
                 self.first_select_cell = Some(coord.clone());
                 self.last_select_cell = None;
@@ -410,6 +331,13 @@
             }
 
             Action::SaveSession() => {
+                /* TODO: uncomment when this is working
+                use node_sys::fs as node_fs;
+                use node_sys::Buffer;
+                use js_sys::{
+                    JsString,
+                    Function
+                };  
                 let session = self.to_session();
                 let j = serde_json::to_string(&session.clone());
                 let filename = session.title.to_string();
@@ -418,6 +346,7 @@
                 let jscallback = Function::new_no_args("{}");
                 node_fs::append_file(&jsfilename, &jsbuffer, None, &jscallback);
                 false
+                */
             }
 
             Action::SetSessionTitle(name) => {
@@ -555,28 +484,18 @@
                         }
                     }
                 }
-<<<<<<< HEAD
                 if let Some(parent) =
                     Coordinate::parent(&coord).and_then(|p| self.grammars.get_mut(&p))
                 {
                     parent.kind = grammar.clone().kind; // make sure the parent gets set to Kind::Grid
                 }
-                self.grammars.insert(coord.clone(), grammar);
+                self.get_session().grammars.insert(coord.clone(), grammar);
                 resize(
                     self,
                     coord,
                     (rows as f64) * (/* default row height */30.0),
                     (cols as f64) * (/* default col width */90.0),
                 );
-=======
-                if let Some(parent) = Coordinate::parent(&coord).and_then(|p| self.tabs[self.current_tab].grammars.get_mut(&p)) {
-                    parent.kind = grammar.clone().kind; // make sure the parent gets set to Kind::Grid
-                }
-                self.tabs[self.current_tab].grammars.insert(coord.clone(), grammar);
-                resize(self, coord,
-                    (rows as f64) * (/* default row height */ tmp_heigt),//30.0),
-                    (cols as f64) * (/* default col width */ tmp_width));//90.0));
->>>>>>> 20da0b03
                 true
             }
             Action::InsertCol => {
@@ -597,16 +516,12 @@
                         .map(|c| (c.row(), NonZeroU32::new(c.col().get() + 1).unwrap()));
 
                     let parent = coord.parent().unwrap();
-<<<<<<< HEAD
                     if let Some(Grammar {
                         kind: Kind::Grid(sub_coords),
                         name,
                         style,
-                    }) = self.grammars.get(&parent)
+                    }) = self.get_session().grammars.get(&parent)
                     {
-=======
-                    if let Some(Grammar{ kind: Kind::Grid(sub_coords), name, style }) = self.to_session().grammars.get(&parent) {
->>>>>>> 20da0b03
                         let mut new_sub_coords = sub_coords.clone();
                         let mut grammars = self.to_session().grammars.clone();
                         for c in new_col_coords {
@@ -616,7 +531,6 @@
                             );
                             new_sub_coords.push(c);
                         }
-<<<<<<< HEAD
                         grammars.insert(
                             parent,
                             Grammar {
@@ -625,15 +539,7 @@
                                 style: style.clone(),
                             },
                         );
-                        self.grammars = grammars;
-=======
-                        grammars.insert(parent, Grammar {
-                            kind: Kind::Grid(new_sub_coords.clone()),
-                            name: name.clone(),
-                            style: style.clone()
-                        });
-                        self.tabs[self.current_tab].grammars = grammars;
->>>>>>> 20da0b03
+                        self.get_session_mut().grammars = grammars;
                     }
                 }
                 true
@@ -656,16 +562,12 @@
                         .map(|c| (NonZeroU32::new(c.row().get() + 1).unwrap(), c.col()));
 
                     let parent = coord.parent().unwrap();
-<<<<<<< HEAD
                     if let Some(Grammar {
                         kind: Kind::Grid(sub_coords),
                         name,
                         style,
-                    }) = self.grammars.get(&parent)
+                    }) = self.get_session().grammars.get(&parent)
                     {
-=======
-                    if let Some(Grammar{ kind: Kind::Grid(sub_coords), name, style }) = self.tabs[self.current_tab].grammars.get(&parent) {
->>>>>>> 20da0b03
                         let mut new_sub_coords = sub_coords.clone();
                         let mut grammars = self.tabs[self.current_tab].grammars.clone();
                         for c in new_row_coords {
@@ -675,7 +577,6 @@
                             );
                             new_sub_coords.push(c);
                         }
-<<<<<<< HEAD
                         grammars.insert(
                             parent,
                             Grammar {
@@ -684,15 +585,7 @@
                                 style: style.clone(),
                             },
                         );
-                        self.grammars = grammars;
-=======
-                        grammars.insert(parent, Grammar {
-                            kind: Kind::Grid(new_sub_coords.clone()),
-                            name: name.clone(),
-                            style: style.clone()
-                        });
-                        self.tabs[self.current_tab].grammars = grammars;
->>>>>>> 20da0b03
+                        self.get_session().grammars = grammars;
                     }
                 }
                 true
@@ -744,9 +637,6 @@
             </div>
         }
     }
-<<<<<<< HEAD
-}
-=======
 
     fn mounted(&mut self) -> ShouldRender {
         if let Some(input) = self.focus_node_ref.try_into::<InputElement>() {
@@ -755,5 +645,4 @@
         false
     }
 
-}
->>>>>>> 20da0b03
+}