--- conflicted
+++ resolved
@@ -1,10 +1,5 @@
 use pest::Parser;
 use std::collections::HashMap;
-<<<<<<< HEAD
-// use stdweb::unstable::TryInto;
-=======
-use std::fs;
->>>>>>> cf80ebaa
 use std::num::NonZeroU32;
 use std::ops::Deref;
 use std::option::Option;
@@ -15,15 +10,14 @@
 use pest::Parser;
 // use std::fs;
 use std::panic;
-<<<<<<< HEAD
+//TODO
 // use node_sys::fs as node_fs;
 // use node_sys::Buffer;
 // use js_sys::{
 //     JsString,
 //     Function
 // };
-=======
->>>>>>> cf80ebaa
+
 use electron_sys::{ipc_renderer};
 use wasm_bindgen::JsValue;
 use stdweb::web::{document, IElement, IHtmlElement, INode, IParentNode};
@@ -37,11 +31,9 @@
 use crate::util::{
     apply_definition_grammar, move_grammar, non_zero_u32_tuple, resize, resize_cells,
 };
-<<<<<<< HEAD
-=======
 use crate::view::{view_grammar, view_menu_bar, view_side_nav, view_tab_bar};
 use crate::{coord, coord_col, coord_row, row_col_vec};
->>>>>>> cf80ebaa
+
 
 #[derive(Parser)]
 #[grammar = "coordinate.pest"]
@@ -146,13 +138,9 @@
     }
 
     fn query_parent(&self, coord_parent: Coordinate) -> Vec<Coordinate> {
-<<<<<<< HEAD
 
         self.to_session()
             .grammars
-=======
-        self.grammars
->>>>>>> cf80ebaa
             .keys()
             .clone()
             .filter_map(|k| {
@@ -166,12 +154,8 @@
     }
 
     fn query_col(&self, coord_col: Col) -> Vec<Coordinate> {
-<<<<<<< HEAD
         self.to_session()
             .grammars
-=======
-        self.grammars
->>>>>>> cf80ebaa
             .keys()
             .clone()
             .filter_map(|k| {
@@ -189,12 +173,8 @@
     }
 
     fn query_row(&self, coord_row: Row) -> Vec<Coordinate> {
-<<<<<<< HEAD
         self.to_session()
             .grammars
-=======
-        self.grammars
->>>>>>> cf80ebaa
             .keys()
             .clone()
             .filter_map(|k| {
@@ -244,26 +224,6 @@
             console: ConsoleService::new(),
             reader: ReaderService::new(),
 
-<<<<<<< HEAD
-
-            tabs: vec![Session {
-                title: "my session".to_string(),
-                root: root_grammar.clone(),
-                meta: meta_grammar.clone(),
-                grammars: hashmap! {
-                    coord!("root")    => root_grammar.clone(),
-                    coord!("root-A1") => Grammar::default(),
-                    coord!("root-A2") => Grammar::default(),
-                    coord!("root-A3") => Grammar::default(),
-                    coord!("root-B1") => Grammar::default(),
-                    coord!("root-B2") => Grammar::default(),
-                    coord!("root-B3") => Grammar::default(),
-                    coord!("meta")    => meta_grammar.clone(),
-                    coord!("meta-A1") => Grammar::suggestion("js grammar".to_string(), "This is js".to_string()),
-                    coord!("meta-A2") => Grammar::suggestion("java grammar".to_string(), "This is java".to_string()),
-                },
-            }],
-=======
             select_grammar: vec![],
             first_select_cell: None,
             last_select_cell: None,
@@ -287,7 +247,6 @@
                     }
                 }
             ],
->>>>>>> cf80ebaa
 
             current_tab: 0,
 
@@ -333,27 +292,6 @@
             }
 
             Action::ChangeInput(coord, new_value) => {
-<<<<<<< HEAD
-                if let Some(g) = self.tabs[self.current_tab].grammars.get_mut(&coord) {
-                    match g {
-
-                        Grammar {
-                            kind: Kind::Input(_),
-                            ..
-                        } => {
-                            self.console.log(&new_value);
-                            g.kind = Kind::Input(new_value);
-                        }
-                        Grammar {
-                            kind: Kind::Lookup(_, lookup_type),
-                            ..
-                        } => {
-                            self.console.log(&new_value);
-                            g.kind = Kind::Lookup(new_value, lookup_type.clone());
-                        }
-                        _ => (),
-
-=======
                 let old_grammar = self.get_session_mut().grammars.get_mut(&coord);
                 match old_grammar {
                     Some(
@@ -364,7 +302,6 @@
                     ) => {
                         self.console.log(&new_value);
                         g.kind = Kind::Text(new_value);
->>>>>>> cf80ebaa
                     }
                     _ => (),
                 }
@@ -416,16 +353,6 @@
             //TODO
             //To make it run
             Action::SaveSession() => {
-<<<<<<< HEAD
-                //     let session = self.to_session();
-                //     let j = serde_json::to_string(&session.clone());
-                //     let filename = session.title.to_string();
-                //     let jsfilename = JsString::from(filename);
-                //     let jsbuffer = Buffer::from_string(&JsString::from(j.unwrap()), None);
-                //     let jscallback = Function::new_no_args("{}");
-                //     node_fs::append_file(&jsfilename, &jsbuffer, None, &jscallback);
-
-=======
                 /* TODO: uncomment when this is working
                 use node_sys::fs as node_fs;
                 use node_sys::Buffer;
@@ -440,7 +367,6 @@
                 let jsbuffer = Buffer::from_string(&JsString::from(j.unwrap()), None);
                 let jscallback = Function::new_no_args("{}");
                 node_fs::append_file(&jsfilename, &jsbuffer, None, &jscallback);
->>>>>>> cf80ebaa
                 false
                 */
             }
@@ -598,23 +524,6 @@
                         }
                     }
                 }
-<<<<<<< HEAD
-                if let Some(parent) = Coordinate::parent(&coord)
-                    .and_then(|p| self.tabs[self.current_tab].grammars.get_mut(&p))
-                {
-                    parent.kind = grammar.clone().kind; // make sure the parent gets set to Kind::Grid
-                }
-                self.tabs[self.current_tab]
-                    .grammars
-                    .insert(coord.clone(), grammar);
-                resize(
-                    self,
-                    coord,
-                    (rows as f64) * (/* default row height */tmp_heigt), //30.0),
-                    (cols as f64) * (/* default col width */tmp_width),
-                ); //90.0));
-
-=======
                 if let Some(parent) =
                     Coordinate::parent(&coord).and_then(|p| self.grammars.get_mut(&p))
                 {
@@ -627,7 +536,6 @@
                     (rows as f64) * (/* default row height */30.0),
                     (cols as f64) * (/* default col width */90.0),
                 );
->>>>>>> cf80ebaa
                 true
             }
             Action::InsertCol => {
@@ -652,14 +560,8 @@
                         kind: Kind::Grid(sub_coords),
                         name,
                         style,
-<<<<<<< HEAD
-                    }) = self.to_session().grammars.get(&parent)
-                    {
-
-=======
                     }) = self.get_session().grammars.get(&parent)
                     {
->>>>>>> cf80ebaa
                         let mut new_sub_coords = sub_coords.clone();
                         let mut grammars = self.to_session().grammars.clone();
                         for c in new_col_coords {
@@ -677,12 +579,7 @@
                                 style: style.clone(),
                             },
                         );
-<<<<<<< HEAD
-                        //info!("{:?}",grammars );
-                        self.tabs[self.current_tab].grammars = grammars;
-=======
                         self.get_session_mut().grammars = grammars;
->>>>>>> cf80ebaa
                     }
                 }
                 true
@@ -699,31 +596,16 @@
                             break;
                         }
                     }
-                    //info!("1 - {:?}",bottom_most_coord);
-
                     let bottom_most_row_coords = self.query_row(bottom_most_coord.full_row());
-<<<<<<< HEAD
-                    //info!("1.5 - {:?}",bottom_most_row_coords);
                     let new_row_coords = bottom_most_row_coords
                         .iter()
                         .map(|c| (NonZeroU32::new(c.row().get() + 1).unwrap(), c.col()));
-                    //info!("2 - {:?}",new_row_coords );
-=======
-                    let new_row_coords = bottom_most_row_coords
-                        .iter()
-                        .map(|c| (NonZeroU32::new(c.row().get() + 1).unwrap(), c.col()));
->>>>>>> cf80ebaa
-
                     let parent = coord.parent().unwrap();
                     if let Some(Grammar {
                         kind: Kind::Grid(sub_coords),
                         name,
                         style,
-<<<<<<< HEAD
-                    }) = self.to_session().grammars.get(&parent)
-=======
                     }) = self.get_session().grammars.get(&parent)
->>>>>>> cf80ebaa
                     {
                         let mut new_sub_coords = sub_coords.clone();
                         let mut grammars = self.to_session().grammars.clone();
@@ -742,12 +624,7 @@
                                 style: style.clone(),
                             },
                         );
-<<<<<<< HEAD
-
-                        self.tabs[self.current_tab].grammars = grammars;
-=======
                         self.get_session().grammars = grammars;
->>>>>>> cf80ebaa
                     }
                 }
                 true
@@ -974,20 +851,10 @@
         }
     }
 
-<<<<<<< HEAD
     // fn mounted(&mut self) -> ShouldRender {
     //     if let Ok(input) = self.focus_node_ref.try_into::<InputElement>().clone() {
     //         input.focus();
     //     }
     //     false
     // }
-=======
-    fn mounted(&mut self) -> ShouldRender {
-        if let Some(input) = self.focus_node_ref.try_into::<InputElement>() {
-            input.focus();
-        }
-        false
-    }
-
->>>>>>> cf80ebaa
 }