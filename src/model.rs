--- conflicted
+++ resolved
@@ -411,7 +411,6 @@
                                 g!(Grammar::input("", "A3")),
                                 g!(Grammar::input("", "B3")),
                                 g!(Grammar::input("", "C3"))
-<<<<<<< HEAD
                             ]
                         ],
                     );
@@ -459,21 +458,6 @@
                         ],
                     );
                     assert!(map.contains_key(&(coord!("root"))));
-=======
-                                // grid![
-                                //     [
-                                //         g!(Grammar::input("", "C3-A1")),
-                                //         g!(Grammar::input("", "C3-B1"))
-                                //     ],
-                                //     [
-                                //         g!(Grammar::input("", "C3-A2")),
-                                //         g!(Grammar::input("", "C3-B2"))
-                                //     ]
-                                // ]
-                            ]
-                        ],
-                    );
->>>>>>> 2203c9e6
                     map
                 },
             }],
@@ -1103,17 +1087,6 @@
                         }
                     }
                 }
-<<<<<<< HEAD
-
-=======
-               
-                if let Some(parent) = Coordinate::parent(&coord)
-                    .and_then(|p| self.get_session_mut().grammars.get_mut(&p))
-                {
-                    parent.kind = grammar.clone().kind; // make sure the parent gets set to Kind::Grid
-                } 
-                 
->>>>>>> 2203c9e6
                 if current_grammar.style.row_span.0 != 0 || current_grammar.style.col_span.0 != 0 {
                     grammar.style.row_span = current_grammar.style.row_span.clone();
                     grammar.style.col_span = current_grammar.style.col_span.clone();
@@ -1317,15 +1290,6 @@
                                 );
                                 break;
                             }
-<<<<<<< HEAD
-=======
-                        } else {
-                            for c in (0..row_coords1.len()).rev() {
-                                grammars.insert(row_coords1[c].clone(), temp[u].clone());
-                                u += 1;
-                            }
-                            u = 0;
->>>>>>> 2203c9e6
                         }
 
                         cur_row_coord = next_row_coord.clone();
