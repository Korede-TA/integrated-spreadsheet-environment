--- conflicted
+++ resolved
@@ -263,8 +263,7 @@
             }
 
             Action::ChangeInput(coord, new_value) => {
-<<<<<<< HEAD
-                if let Some(g) = self.grammars.get_mut(&coord) {
+                if let Some(g) = self.tabs[self.current_tab].grammars.get_mut(&coord) {
                     match g {
                         Grammar { kind: Kind::Input(_), .. } => {
                             self.console.log(&new_value);
@@ -276,15 +275,6 @@
                         },
                         _ => ()
                     }
-=======
-                let old_grammar = self.tabs[self.current_tab].grammars.get_mut(&coord);
-                match old_grammar {
-                    Some(g @ Grammar { kind: Kind::Text(_), .. }) => {
-                        self.console.log(&new_value);
-                        g.kind = Kind::Text(new_value);
-                    },
-                    _ => ()
->>>>>>> 3219316e
                 }
                 true
             }
