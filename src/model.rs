--- conflicted
+++ resolved
@@ -4,13 +4,14 @@
 use std::num::NonZeroU32;
 use std::ops::Deref;
 use std::option::Option;
-<<<<<<< HEAD
+
 use std::panic;
 use std::vec::Vec;
 use yew::prelude::*;
 use yew::services::reader::{File, FileData, ReaderService, ReaderTask};
 use yew::services::ConsoleService;
 //TODO
+//To make it run
 // use node_sys::fs as node_fs;
 // use node_sys::Buffer;
 // use js_sys::{
@@ -24,28 +25,7 @@
 
 use crate::coordinate::{Col, Coordinate, Row};
 use crate::grammar::{Grammar, Kind, Lookup};
-=======
-use yew::prelude::*;
-use yew::services::{ConsoleService};
-use yew::services::reader::{File, FileData, ReaderService, ReaderTask};
-use pest::Parser;
-use std::fs;
-use std::panic;
-use node_sys::fs as node_fs;
-use node_sys::Buffer;
-use js_sys::{
-    JsString,
-    Function
-};
-use electron_sys::{ipc_renderer};
-use wasm_bindgen::JsValue;
-use stdweb::web::{document, IElement, IHtmlElement, INode, IParentNode};
-use stdweb::web::html_element::{InputElement};
-
-use crate::grammar::{Grammar, Kind, Lookup};
-use crate::style::Style;
-use crate::coordinate::{Coordinate, Row, Col};
->>>>>>> 20da0b03
+
 use crate::session::Session;
 use crate::style::Style;
 use crate::util::{
@@ -132,23 +112,14 @@
     // Alerts and stuff
     Alert(String),
 
-<<<<<<< HEAD
-    Lookup(
-        /* source: */ Coordinate,
-        /* lookup_type: */ Lookup,
-    ),
-=======
     Lookup(/* source: */ Coordinate, /* lookup_type: */ Lookup),
->>>>>>> 20da0b03
+
 
     ToggleLookup(Coordinate),
 }
 
 impl Model {
-<<<<<<< HEAD
-=======
-
->>>>>>> 20da0b03
+
     // only use this if you need a COPY of the current session
     // i.e. not changing its values
     pub fn to_session(&self) -> Session {
@@ -162,7 +133,7 @@
     }
 
     fn query_parent(&self, coord_parent: Coordinate) -> Vec<Coordinate> {
-<<<<<<< HEAD
+
         self.to_session()
             .grammars
             .keys()
@@ -213,33 +184,6 @@
                 }
             })
             .collect()
-=======
-        self.to_session().grammars.keys().clone().filter_map(|k| {
-            if k.parent() == Some(coord_parent.clone()) {
-                Some(k.clone())
-            } else { None }
-        }).collect()
-    }
-
-    fn query_col(&self, coord_col: Col) -> Vec<Coordinate> {
-        self.to_session().grammars.keys().clone().filter_map(|k| {
-            if k.row_cols.len() == 1 /* ignore root & meta */ {
-                None
-            } else if k.full_col() == coord_col {
-                Some(k.clone())
-            } else { None }
-        }).collect()
-    }
-
-    fn query_row(&self, coord_row: Row) -> Vec<Coordinate> {
-        self.to_session().grammars.keys().clone().filter_map(|k| {
-            if k.row_cols.len() == 1 /* ignore root & meta */ {
-                None
-            } else if k.full_row() == coord_row {
-                Some(k.clone())
-            } else { None }
-        }).collect()
->>>>>>> 20da0b03
     }
 }
 
@@ -275,7 +219,7 @@
             console: ConsoleService::new(),
             reader: ReaderService::new(),
 
-<<<<<<< HEAD
+
             tabs: vec![Session {
                 title: "my session".to_string(),
                 root: root_grammar.clone(),
@@ -293,27 +237,6 @@
                     coord!("meta-A2") => Grammar::suggestion("java grammar".to_string(), "This is java".to_string()),
                 },
             }],
-=======
-            tabs: vec![
-                Session{
-                    title: "my session".to_string(),
-                    root: root_grammar.clone(),
-                    meta: meta_grammar.clone(),
-                    grammars: hashmap! {
-                        coord!("root")    => root_grammar.clone(),
-                        coord!("root-A1") => Grammar::default(),
-                        coord!("root-A2") => Grammar::default(),
-                        coord!("root-A3") => Grammar::default(),
-                        coord!("root-B1") => Grammar::default(),
-                        coord!("root-B2") => Grammar::default(),
-                        coord!("root-B3") => Grammar::default(),
-                        coord!("meta")    => meta_grammar.clone(),
-                        coord!("meta-A1") => Grammar::suggestion("js grammar".to_string(), "This is js".to_string()),
-                        coord!("meta-A2") => Grammar::suggestion("java grammar".to_string(), "This is java".to_string()),
-                    }
-                }
-            ],
->>>>>>> 20da0b03
 
             current_tab: 0,
 
@@ -361,7 +284,7 @@
             Action::ChangeInput(coord, new_value) => {
                 if let Some(g) = self.tabs[self.current_tab].grammars.get_mut(&coord) {
                     match g {
-<<<<<<< HEAD
+
                         Grammar {
                             kind: Kind::Input(_),
                             ..
@@ -377,17 +300,7 @@
                             g.kind = Kind::Lookup(new_value, lookup_type.clone());
                         }
                         _ => (),
-=======
-                        Grammar { kind: Kind::Input(_), .. } => {
-                            self.console.log(&new_value);
-                            g.kind = Kind::Input(new_value);
-                        },
-                        Grammar { kind: Kind::Lookup(_, lookup_type), .. } => {
-                            self.console.log(&new_value);
-                            g.kind = Kind::Lookup(new_value, lookup_type.clone());
-                        },
-                        _ => ()
->>>>>>> 20da0b03
+
                     }
                 }
                 true
@@ -399,15 +312,13 @@
             }
 
             Action::DoCompletion(source_coord, dest_coord) => {
-<<<<<<< HEAD
+
                 move_grammar(
                     &mut self.tabs[self.current_tab].grammars,
                     source_coord,
                     dest_coord.clone(),
                 );
-=======
-                move_grammar(&mut self.tabs[self.current_tab].grammars, source_coord, dest_coord.clone());
->>>>>>> 20da0b03
+
                 resize_cells(&mut self.tabs[self.current_tab].grammars, dest_coord);
                 true
             }
@@ -431,8 +342,8 @@
                 true
             }
             //TODO
+            //To make it run
             Action::SaveSession() => {
-<<<<<<< HEAD
                 //     let session = self.to_session();
                 //     let j = serde_json::to_string(&session.clone());
                 //     let filename = session.title.to_string();
@@ -440,15 +351,7 @@
                 //     let jsbuffer = Buffer::from_string(&JsString::from(j.unwrap()), None);
                 //     let jscallback = Function::new_no_args("{}");
                 //     node_fs::append_file(&jsfilename, &jsbuffer, None, &jscallback);
-=======
-                let session = self.to_session();
-                let j = serde_json::to_string(&session.clone());
-                let filename = session.title.to_string();
-                let jsfilename = JsString::from(filename);
-                let jsbuffer = Buffer::from_string(&JsString::from(j.unwrap()), None);
-                let jscallback = Function::new_no_args("{}");
-                node_fs::append_file(&jsfilename, &jsbuffer, None, &jscallback);
->>>>>>> 20da0b03
+
                 false
             }
             Action::SetSessionTitle(name) => {
@@ -587,13 +490,11 @@
 
                     for sub_coord in sub_coords {
                         let new_coord = Coordinate::child_of(&coord, sub_coord);
-<<<<<<< HEAD
+
                         self.tabs[self.current_tab]
                             .grammars
                             .insert(new_coord.clone(), Grammar::default());
-=======
-                        self.tabs[self.current_tab].grammars.insert(new_coord.clone(), Grammar::default());
->>>>>>> 20da0b03
+
                         // initialize row & col heights as well
                         if !self.row_heights.contains_key(&new_coord.clone().full_row()) {
                             self.row_heights
@@ -607,7 +508,6 @@
                         }
                     }
                 }
-<<<<<<< HEAD
                 if let Some(parent) = Coordinate::parent(&coord)
                     .and_then(|p| self.tabs[self.current_tab].grammars.get_mut(&p))
                 {
@@ -622,15 +522,7 @@
                     (rows as f64) * (/* default row height */tmp_heigt), //30.0),
                     (cols as f64) * (/* default col width */tmp_width),
                 ); //90.0));
-=======
-                if let Some(parent) = Coordinate::parent(&coord).and_then(|p| self.tabs[self.current_tab].grammars.get_mut(&p)) {
-                    parent.kind = grammar.clone().kind; // make sure the parent gets set to Kind::Grid
-                }
-                self.tabs[self.current_tab].grammars.insert(coord.clone(), grammar);
-                resize(self, coord,
-                    (rows as f64) * (/* default row height */ tmp_heigt),//30.0),
-                    (cols as f64) * (/* default col width */ tmp_width));//90.0));
->>>>>>> 20da0b03
+
                 true
             }
             Action::InsertCol => {
@@ -651,16 +543,13 @@
                         .map(|c| (c.row(), NonZeroU32::new(c.col().get() + 1).unwrap()));
 
                     let parent = coord.parent().unwrap();
-<<<<<<< HEAD
                     if let Some(Grammar {
                         kind: Kind::Grid(sub_coords),
                         name,
                         style,
                     }) = self.to_session().grammars.get(&parent)
                     {
-=======
-                    if let Some(Grammar{ kind: Kind::Grid(sub_coords), name, style }) = self.to_session().grammars.get(&parent) {
->>>>>>> 20da0b03
+
                         let mut new_sub_coords = sub_coords.clone();
                         let mut grammars = self.to_session().grammars.clone();
                         for c in new_col_coords {
@@ -670,7 +559,6 @@
                             );
                             new_sub_coords.push(c);
                         }
-<<<<<<< HEAD
                         grammars.insert(
                             parent,
                             Grammar {
@@ -680,13 +568,6 @@
                             },
                         );
                         //info!("{:?}",grammars );
-=======
-                        grammars.insert(parent, Grammar {
-                            kind: Kind::Grid(new_sub_coords.clone()),
-                            name: name.clone(),
-                            style: style.clone()
-                        });
->>>>>>> 20da0b03
                         self.tabs[self.current_tab].grammars = grammars;
                     }
                 }
@@ -697,12 +578,8 @@
                     // find the bottom-most coord
                     let mut bottom_most_coord = coord.clone();
                     while let Some(below_coord) = bottom_most_coord.neighbor_below() {
-<<<<<<< HEAD
                         //info!("0 - {:?}",below_coord);
                         if self.to_session().grammars.contains_key(&below_coord) {
-=======
-                        if self.tabs[self.current_tab].grammars.contains_key(&below_coord) {
->>>>>>> 20da0b03
                             bottom_most_coord = below_coord;
                         } else {
                             break;
@@ -718,7 +595,6 @@
                     //info!("2 - {:?}",new_row_coords );
 
                     let parent = coord.parent().unwrap();
-<<<<<<< HEAD
                     if let Some(Grammar {
                         kind: Kind::Grid(sub_coords),
                         name,
@@ -727,11 +603,6 @@
                     {
                         let mut new_sub_coords = sub_coords.clone();
                         let mut grammars = self.to_session().grammars.clone();
-=======
-                    if let Some(Grammar{ kind: Kind::Grid(sub_coords), name, style }) = self.tabs[self.current_tab].grammars.get(&parent) {
-                        let mut new_sub_coords = sub_coords.clone();
-                        let mut grammars = self.tabs[self.current_tab].grammars.clone();
->>>>>>> 20da0b03
                         for c in new_row_coords {
                             grammars.insert(
                                 Coordinate::child_of(&parent.clone(), c),
@@ -739,8 +610,6 @@
                             );
                             new_sub_coords.push(c);
                         }
-<<<<<<< HEAD
-                        //info!("3 - {:?}",new_sub_coords);
                         grammars.insert(
                             parent,
                             Grammar {
@@ -749,20 +618,12 @@
                                 style: style.clone(),
                             },
                         );
-                        //info!("4 - {:?}",grammars );
-=======
-                        grammars.insert(parent, Grammar {
-                            kind: Kind::Grid(new_sub_coords.clone()),
-                            name: name.clone(),
-                            style: style.clone()
-                        });
->>>>>>> 20da0b03
+
                         self.tabs[self.current_tab].grammars = grammars;
                     }
                 }
                 true
             }
-<<<<<<< HEAD
             Action::DeleteRow => {
                 //Taking Active cell
                 if let Some(coord) = self.active_cell.clone() {
@@ -988,27 +849,7 @@
                     _ => {
                         info! { "[Action::ToggleLookup] cannot toggle non-Input/Lookup kind of grammar" }
                     }
-=======
-            Action::Lookup(source_coord, lookup_type) => {
-                match lookup_type {
-                    Lookup::Cell(dest_coord) => {
-                        move_grammar(&mut self.grammars, source_coord, dest_coord.clone());
-                    }
-                    _ => ()
-                }
-                false
-            }
-
-            Action::ToggleLookup(coord) => {
-                match self.grammars.get_mut(&coord) {
-                Some(g @ Grammar {kind: Kind::Input(_), ..}) => {
-                    g.kind = Kind::Lookup("".to_string(), None);
-                },
-                Some(g @ Grammar {kind: Kind::Lookup(_, _), ..}) => {
-                    g.kind = Kind::Input("".to_string());
-                },
-                _ => info!{ "[Action::ToggleLookup] cannot toggle non-Input/Lookup kind of grammar" },
->>>>>>> 20da0b03
+
                 };
                 true
             }
@@ -1037,9 +878,6 @@
             </div>
         }
     }
-<<<<<<< HEAD
-}
-=======
 
     fn mounted(&mut self) -> ShouldRender {
         if let Some(input) = self.focus_node_ref.try_into::<InputElement>() {
@@ -1048,5 +886,4 @@
         false
     }
 
-}
->>>>>>> 20da0b03
+}