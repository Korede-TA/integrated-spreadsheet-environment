--- conflicted
+++ resolved
@@ -477,20 +477,7 @@
                             [
                                 g!(Grammar::input("", "A3")),
                                 g!(Grammar::input("", "B3")),
-<<<<<<< HEAD
                                 g!(Grammar::input("", "C3"))
-=======
-                                g!(Grammar::input("", "C3")) // grid![
-                                                             //     [
-                                                             //         g!(Grammar::input("", "C3-A1")),
-                                                             //         g!(Grammar::input("", "C3-B1"))
-                                                             //     ],
-                                                             //     [
-                                                             //         g!(Grammar::input("", "C3-A2")),
-                                                             //         g!(Grammar::input("", "C3-B2"))
-                                                             //     ]
-                                                             // ]
->>>>>>> 08031bff
                             ]
                         ],
                     );
@@ -1179,16 +1166,6 @@
                         }
                     }
                 }
-<<<<<<< HEAD
-=======
-
-                if let Some(parent) = Coordinate::parent(&coord)
-                    .and_then(|p| self.get_session_mut().grammars.get_mut(&p))
-                {
-                    parent.kind = grammar.clone().kind; // make sure the parent gets set to Kind::Grid
-                }
-
->>>>>>> 08031bff
                 if current_grammar.style.row_span.0 != 0 || current_grammar.style.col_span.0 != 0 {
                     grammar.style.row_span = current_grammar.style.row_span.clone();
                     grammar.style.col_span = current_grammar.style.col_span.clone();
