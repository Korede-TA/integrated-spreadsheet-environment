--- conflicted
+++ resolved
@@ -89,7 +89,6 @@
 // mod tests {
 //     use super::*;
 
-<<<<<<< HEAD
 //     #[test]
 //     fn test_build_grammar_map() {
 //         let mut map = HashMap::new();
@@ -116,41 +115,4 @@
 //         build_grammar_map(&mut map, &coord!("root"), entry);
 //         assert_eq!(map.keys().len(), 13);
 //     }
-// }
-=======
-    #[test]
-    fn test_build_grammar_map() {
-        let mut map = HashMap::new();
-        let entry = grid![
-            [
-                g!(Grammar::text("", "A1")),
-                g!(Grammar::text("", "B1")),
-                g!(Grammar::text("", "C1"))
-            ],
-            [
-                g!(Grammar::text("", "A2")),
-                g!(Grammar::text("", "B2")),
-                g!(Grammar::text("", "C2"))
-            ],
-            [
-                g!(Grammar::text("", "A3")),
-                g!(Grammar::text("", "B3")),
-                grid![
-                    [g!(Grammar::text("", "C3-A1")), g!(Grammar::text("", "C3-B1"))],
-                    [g!(Grammar::text("", "C3-A2")), g!(Grammar::text("", "C3-B2"))]
-                ]
-            ]
-        ];
-        build_grammar_map(&mut map, coord!("root"), entry);
-        assert_eq!(
-            map.get(&(coord!("root-C3"))).unwrap().kind,
-            Kind::Grid(vec![
-                non_zero_u32_tuple((1, 1)),
-                non_zero_u32_tuple((1, 2)),
-                non_zero_u32_tuple((2, 1)),
-                non_zero_u32_tuple((2, 2)),
-            ])
-        );
-    }
-}
->>>>>>> 0bec1f04
+// }